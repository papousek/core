<!--
    JBoss, Home of Professional Open Source Copyright 2010, Red Hat,
    Inc. and individual contributors by the @authors tag. See the
    copyright.txt in the distribution for a full listing of
    individual contributors. This is free software; you can
    redistribute it and/or modify it under the terms of the GNU
    Lesser General Public License as published by the Free Software
    Foundation; either version 2.1 of the License, or (at your
    option) any later version. This software is distributed in the
    hope that it will be useful, but WITHOUT ANY WARRANTY; without
    even the implied warranty of MERCHANTABILITY or FITNESS FOR A
    PARTICULAR PURPOSE. See the GNU Lesser General Public License
    for more details. You should have received a copy of the GNU
    Lesser General Public License along with this software; if not,
    write to the Free Software Foundation, Inc., 51 Franklin St,
    Fifth Floor, Boston, MA 02110-1301 USA, or see the FSF site:
    http://www.fsf.org.
-->
<project xmlns="http://maven.apache.org/POM/4.0.0" xmlns:xsi="http://www.w3.org/2001/XMLSchema-instance"
    xsi:schemaLocation="http://maven.apache.org/POM/4.0.0 http://maven.apache.org/xsd/maven-4.0.0.xsd">

    <parent>
        <groupId>org.richfaces.core</groupId>
        <artifactId>richfaces-core-parent</artifactId>
<<<<<<< HEAD
        <version>4.0.0.Final</version>
=======
        <version>4.1.0.20110805-M1</version>
>>>>>>> 10246d45
        <relativePath>../parent/pom.xml</relativePath>
    </parent>

    <modelVersion>4.0.0</modelVersion>
    <groupId>org.richfaces.core</groupId>
    <artifactId>richfaces-core-api</artifactId>
    <name>RichFaces Core API</name>

    <description>
        The RichFaces Core API.
    </description>

    <dependencies>
        <dependency>
            <groupId>com.google.guava</groupId>
            <artifactId>guava</artifactId>
        </dependency>

        <!-- Provided dependencies -->
        <dependency>
            <groupId>javax.el</groupId>
            <artifactId>el-api</artifactId>
            <scope>provided</scope>
        </dependency>
        <dependency>
            <groupId>org.jboss.spec.javax.servlet</groupId>
            <artifactId>jboss-servlet-api_3.0_spec</artifactId>
            <scope>provided</scope>
        </dependency>

        <!-- Test Dependencies -->
        <dependency>
            <groupId>junit</groupId>
            <artifactId>junit</artifactId>
            <scope>test</scope>
        </dependency>
        <dependency>
            <groupId>org.easymock</groupId>
            <artifactId>easymock</artifactId>
            <scope>test</scope>
        </dependency>
        <dependency>
            <groupId>org.jboss.test-jsf</groupId>
            <artifactId>jsf-mock</artifactId>
            <scope>test</scope>
        </dependency>
    </dependencies>

    <build>
        <plugins>
            <plugin>
                <artifactId>maven-checkstyle-plugin</artifactId>
            </plugin>
        </plugins>
    </build>

    <scm>
<<<<<<< HEAD
        <connection>scm:svn:http://anonsvn.jboss.org/repos/richfaces/tags/4.0.0.20110319-Final/core/api</connection>
        <developerConnection>scm:svn:https://svn.jboss.org/repos/richfaces/tags/4.0.0.20110319-Final/core/api</developerConnection>
        <url>http://fisheye.jboss.org/browse/richfaces/tags/4.0.0.20110319-Final/core/api</url>
=======
        <connection>scm:git:git://github.com/richfaces/core.git</connection>
        <developerConnection>scm:git:git@github.com:richfaces/core.git</developerConnection>
        <url>https://github.com/richfaces/core</url>
>>>>>>> 10246d45
    </scm>
</project><|MERGE_RESOLUTION|>--- conflicted
+++ resolved
@@ -22,11 +22,7 @@
     <parent>
         <groupId>org.richfaces.core</groupId>
         <artifactId>richfaces-core-parent</artifactId>
-<<<<<<< HEAD
-        <version>4.0.0.Final</version>
-=======
         <version>4.1.0.20110805-M1</version>
->>>>>>> 10246d45
         <relativePath>../parent/pom.xml</relativePath>
     </parent>
 
@@ -84,14 +80,8 @@
     </build>
 
     <scm>
-<<<<<<< HEAD
-        <connection>scm:svn:http://anonsvn.jboss.org/repos/richfaces/tags/4.0.0.20110319-Final/core/api</connection>
-        <developerConnection>scm:svn:https://svn.jboss.org/repos/richfaces/tags/4.0.0.20110319-Final/core/api</developerConnection>
-        <url>http://fisheye.jboss.org/browse/richfaces/tags/4.0.0.20110319-Final/core/api</url>
-=======
         <connection>scm:git:git://github.com/richfaces/core.git</connection>
         <developerConnection>scm:git:git@github.com:richfaces/core.git</developerConnection>
         <url>https://github.com/richfaces/core</url>
->>>>>>> 10246d45
     </scm>
 </project>