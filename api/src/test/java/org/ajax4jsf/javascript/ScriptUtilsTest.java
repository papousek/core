/**
 * License Agreement.
 *
 * Rich Faces - Natural Ajax for Java Server Faces (JSF)
 *
 * Copyright (C) 2007 Exadel, Inc.
 *
 * This library is free software; you can redistribute it and/or
 * modify it under the terms of the GNU Lesser General Public
 * License version 2.1 as published by the Free Software Foundation.
 *
 * This library is distributed in the hope that it will be useful,
 * but WITHOUT ANY WARRANTY; without even the implied warranty of
 * MERCHANTABILITY or FITNESS FOR A PARTICULAR PURPOSE.  See the GNU
 * Lesser General Public License for more details.
 *
 * You should have received a copy of the GNU Lesser General Public
 * License along with this library; if not, write to the Free Software
 * Foundation, Inc., 51 Franklin Street, Fifth Floor, Boston, MA 02110-1301  USA
 */
package org.ajax4jsf.javascript;

import static org.easymock.EasyMock.capture;
import static org.easymock.EasyMock.eq;
import static org.easymock.EasyMock.expectLastCall;
import static org.easymock.EasyMock.isNull;
import static org.junit.Assert.assertThat;

import java.util.ArrayList;
import java.util.Arrays;
import java.util.Collection;
import java.util.Collections;
import java.util.HashMap;
import java.util.List;
import java.util.Map;
import java.util.Set;
import java.util.TimeZone;
import java.util.TreeMap;
import java.util.TreeSet;

import javax.faces.context.ResponseWriter;

import junit.framework.TestCase;

import org.easymock.Capture;
import org.easymock.CaptureType;
import org.jboss.test.faces.mock.MockFacesEnvironment;
import org.junit.Test;
import org.junit.internal.matchers.StringContains;

/**
 * @author shura
 */
public class ScriptUtilsTest extends TestCase {
    /**
     * @param name
     */
    public ScriptUtilsTest(String name) {
        super(name);
    }

    private static enum TestEnum {
        A,
        B,
        C;

        @Override
        public String toString() {
            return "TestEnum: " + super.toString();
        }
    }

    public static class ReferencedBean {
        private String name;
        private ReferenceHolderBean parent;

        public ReferencedBean(String name, ReferenceHolderBean parent) {
            super();
            this.name = name;
            this.parent = parent;
        }

        public ReferenceHolderBean getParent() {
            return parent;
        }

        public String getName() {
            return name;
        }
    }

    public static class ReferenceHolderBean {
        private String name;
        private Object reference;

        public ReferenceHolderBean(String name) {
            super();
            this.name = name;
        }

        public String getName() {
            return name;
        }

        public Object getReference() {
            return reference;
        }

        public void setReference(Object reference) {
            this.reference = reference;
        }
    }

    private static String dehydrate(String s) {
        return s != null ? s.replaceAll("\\s", "") : s;
    }

    /**
     * Test method for {@link org.ajax4jsf.javascript.ScriptUtils#toScript(java.lang.Object)}.
     */
    public void testStringToScript() {
        Object obj = "f \b\r\t\f\n\"'\\/ oo";

        assertEquals("\"f \\b\\r\\t\\f\\n\\\"'\\\\\\/ oo\"", ScriptUtils.toScript(obj));
    }

    /**
     * Test method for {@link org.ajax4jsf.javascript.ScriptUtils#toScript(java.lang.Object)}.
     */
    public void testArrayToScript() {
        int[] obj = { 1, 2, 3, 4, 5 };

        assertEquals("[1,2,3,4,5] ", ScriptUtils.toScript(obj));
    }

    public void testSqlDate() {
        java.sql.Time obj = new java.sql.Time(1);
        String timeString = ScriptUtils.toScript(obj);

        timeString = ScriptUtils.toScript(obj);
        timeString = ScriptUtils.toScript(obj);
        timeString = ScriptUtils.toScript(obj);
        timeString = ScriptUtils.toScript(obj);
        assertNotNull(timeString);
        assertFalse(timeString.contains("year"));

        java.sql.Date obj1 = new java.sql.Date(1);
        String dateString = ScriptUtils.toScript(obj1);

        assertNotNull(dateString);
        assertFalse(dateString.contains("seconds"));
    }

    /**
     * Test method for {@link org.ajax4jsf.javascript.ScriptUtils#toScript(java.lang.Object)}.
     */
    public void testTwoDimentionalArrayToScript() {
        int[][] obj = { { 1, 2 }, { 3, 4 } };

        assertEquals("[[1,2] ,[3,4] ] ", ScriptUtils.toScript(obj));
    }

    /**
     * Test method for {@link org.ajax4jsf.javascript.ScriptUtils#toScript(java.lang.Object)}.
     */
    public void testTwoDimentionalStringArrayToScript() {
        String[][] obj = { { "one", "two" }, { "three", "four" } };

        assertEquals("[[\"one\",\"two\"] ,[\"three\",\"four\"] ] ", ScriptUtils.toScript(obj));

        Map<String, Object> map = new TreeMap<String, Object>();

        map.put("a", obj);
        map.put("b", "c");
        assertEquals("{\"a\":[[\"one\",\"two\"] ,[\"three\",\"four\"] ] ,\"b\":\"c\"} ", ScriptUtils.toScript(map));
    }

    /**
     * Test method for {@link org.ajax4jsf.javascript.ScriptUtils#toScript(java.lang.Object)}.
     */
    public void testListToScript() {
        List<Integer> obj = new ArrayList<Integer>();

        obj.add(new Integer(1));
        obj.add(new Integer(2));
        obj.add(new Integer(3));
        obj.add(new Integer(4));
        obj.add(new Integer(5));
        assertEquals("[1,2,3,4,5] ", ScriptUtils.toScript(obj));
    }

    /**
     * Test method for {@link org.ajax4jsf.javascript.ScriptUtils#toScript(java.lang.Object)}.
     */
    public void testSetToScript() {
        Set<Integer> obj = new TreeSet<Integer>();

        obj.add(new Integer(1));
        obj.add(new Integer(2));
        obj.add(new Integer(3));
        obj.add(new Integer(4));
        obj.add(new Integer(5));
        assertEquals("[1,2,3,4,5] ", ScriptUtils.toScript(obj));
    }

    /**
     * Test method for {@link org.ajax4jsf.javascript.ScriptUtils#toScript(java.lang.Object)}.
     */
    public void testObjectArrayToScript() {
        Bean[] obj = { new Bean(1, true, "foo"), new Bean(2, false, "bar") };

        assertEquals("[{\"bool\":true,\"foo\":\"foo\",\"integer\":1} ,{\"bool\":false,\"foo\":\"bar\",\"integer\":2} ] ",
            ScriptUtils.toScript(obj));
    }

    /**
     * Test method for {@link org.ajax4jsf.javascript.ScriptUtils#toScript(java.lang.Object)}.
     */
    public void testObjectListToScript() {
        Bean[] array = { new Bean(1, true, "foo"), new Bean(2, false, "bar") };
        List<Bean> obj = Arrays.asList(array);

        assertEquals("[{\"bool\":true,\"foo\":\"foo\",\"integer\":1} ,{\"bool\":false,\"foo\":\"bar\",\"integer\":2} ] ",
            ScriptUtils.toScript(obj));
    }

    /**
     * Test method for {@link org.ajax4jsf.javascript.ScriptUtils#toScript(java.lang.Object)}.
     */
    public void testMapToScript() {
        TreeMap<String, String> obj = new TreeMap<String, String>();

        obj.put("a", "foo");
        obj.put("b", "bar");
        obj.put("c", "baz");
        assertEquals("{\"a\":\"foo\",\"b\":\"bar\",\"c\":\"baz\"} ", ScriptUtils.toScript(obj));
    }

    /**
     * Test method for {@link org.ajax4jsf.javascript.ScriptUtils#addEncodedString(java.lang.StringBuffer, java.lang.Object)}.
     *
     * @throws Exception
     */
    public void testAddEncodedString() throws Exception {
        StringBuilder buff = new StringBuilder();

        ScriptUtils.appendEncodedString(buff, "foo");
        assertEquals("\"foo\"", buff.toString());
    }

    /**
     * Test method for {@link org.ajax4jsf.javascript.ScriptUtils#addEncoded(java.lang.StringBuffer, java.lang.Object)}.
     *
     * @throws Exception
     */
    public void testAddEncoded() throws Exception {
        StringBuilder buff = new StringBuilder();

        ScriptUtils.appendEncoded(buff, "foo");
        assertEquals("foo", buff.toString());
    }

    /**
     * Test method for {@link ScriptUtils#toScript(Object)}
     */
    public void testNull() throws Exception {
        assertEquals("null", ScriptUtils.toScript(null));
    }

    /**
     * Test method for {@link ScriptUtils#toScript(Object)}
     */
    public void testScriptString() throws Exception {
        assertEquals("alert(x<y);", ScriptUtils.toScript(new JSLiteral("alert(x<y);")));
    }

    /**
     * Test method for {@link ScriptUtils#toScript(Object)}
     */
    public void testEnum() throws Exception {
        assertEquals("\"TestEnum: B\"", ScriptUtils.toScript(TestEnum.B));
    }

    public void testCharacter() throws Exception {
        assertEquals("\"N\"", ScriptUtils.toScript('N'));
    }

    private void assertCaptureEquals(Capture<? extends Object> capture, String expected) {
        StringBuilder sb = new StringBuilder();
        List<? extends Object> list = capture.getValues();

        for (Object o : list) {
            assertNotNull(o);
            sb.append(o);
        }

        assertEquals(expected, sb.toString().trim());
    }

    /**
     * Test method for {@link ScriptUtils#writeToStream(javax.faces.context.ResponseWriter, Object)}
     */
    public void testWriteToStream() throws Exception {
        MockFacesEnvironment environment = MockFacesEnvironment.createEnvironment();

        ResponseWriter mockWriter = environment.createMock(ResponseWriter.class);
        Capture<? extends Object> capture = new Capture<Object>(CaptureType.ALL) {
            /**
             *
             */
            private static final long serialVersionUID = -4915440411892856583L;

            @Override
            public void setValue(Object value) {
                if (value instanceof char[]) {
                    char[] cs = (char[]) value;

                    super.setValue(new String(cs, 0, 1));
                } else {
                    super.setValue(value);
                }
            }
        };

        mockWriter.writeText(capture(capture), (String) isNull());
        expectLastCall().anyTimes();
        mockWriter.writeText((char[]) capture(capture), eq(0), eq(1));
        expectLastCall().anyTimes();
        environment.replay();
        ScriptUtils.writeToStream(mockWriter, Collections.singletonMap("delay", Integer.valueOf(1500)));
        environment.verify();
        assertCaptureEquals(capture, "{\"delay\":1500}");
        environment.release();
    }

    /**
     * @author shura
     */
    public static class Bean {
        private boolean bool;
        private Object foo;
        private int integer;

        public Bean() {
        }

        /**
         * @param ineger
         * @param bool
         * @param foo
         */
        public Bean(int ineger, boolean bool, Object foo) {
            this.integer = ineger;
            this.bool = bool;
            this.foo = foo;
        }

        /**
         * @return the bool
         */
        public boolean isBool() {
            return this.bool;
        }

        /**
         * @param bool the bool to set
         */
        public void setBool(boolean bool) {
            this.bool = bool;
        }

        /**
         * @return the ineger
         */
        public int getInteger() {
            return this.integer;
        }

        /**
         * @param ineger the ineger to set
         */
        public void setInteger(int ineger) {
            this.integer = ineger;
        }

        /**
         * @return the foo
         */
        public Object getFoo() {
            return this.foo;
        }

        /**
         * @param foo the foo to set
         */
        public void setFoo(Object foo) {
            this.foo = foo;
        }
    }

    public void testCircularReferenceBeans() throws Exception {
        ReferenceHolderBean parent = new ReferenceHolderBean("parent");
        ReferencedBean child = new ReferencedBean("child", parent);

        assertEquals(dehydrate("{\"name\": \"child\", \"parent\": {\"name\": \"parent\", \"reference\": null}}"),
            dehydrate(ScriptUtils.toScript(child)));
    }

    public void testCircularReferenceViaProperty() throws Exception {
        ReferenceHolderBean parent = new ReferenceHolderBean("parent");
        ReferencedBean child = new ReferencedBean("child", parent);

        parent.setReference(child);

        assertEquals(dehydrate("{\"name\": \"parent\", \"reference\": {\"name\": \"child\", \"parent\": null}}"),
            dehydrate(ScriptUtils.toScript(parent)));
    }

    public void testCircularReferenceViaArray() throws Exception {
        ReferenceHolderBean parent = new ReferenceHolderBean("parent");
        ReferencedBean child = new ReferencedBean("child", parent);

        parent.setReference(new Object[] { child });

        assertEquals(dehydrate("{\"name\": \"parent\", \"reference\": [{\"name\": \"child\", \"parent\": null}]}"),
            dehydrate(ScriptUtils.toScript(parent)));
    }

    public void testCircularReferenceViaCollection() throws Exception {
        ReferenceHolderBean parent = new ReferenceHolderBean("parent");
        ReferencedBean child = new ReferencedBean("child", parent);

        Collection<Object> set = new ArrayList<Object>();
        set.add(child);
        parent.setReference(set);

        assertEquals(dehydrate("{\"name\": \"parent\", \"reference\": [{\"name\": \"child\", \"parent\": null}]}"),
            dehydrate(ScriptUtils.toScript(parent)));
    }

    public void testCircularReferenceViaMap() throws Exception {
        ReferenceHolderBean parent = new ReferenceHolderBean("parent");
        ReferencedBean child = new ReferencedBean("child", parent);

        Map<String, Object> map = new HashMap<String, Object>();
        map.put("key", child);
        parent.setReference(map);

        assertEquals(dehydrate("{\"name\": \"parent\", \"reference\": {\"key\": {\"name\": \"child\", \"parent\": null}}}"),
            dehydrate(ScriptUtils.toScript(parent)));
    }

    @Test
    public void testEscapeStringForCSSSelector() throws Exception {
        assertNull(ScriptUtils.escapeCSSMetachars(null));
        assertEquals("", ScriptUtils.escapeCSSMetachars(""));

        assertEquals("test", ScriptUtils.escapeCSSMetachars("test"));
        assertEquals("test\\.string", ScriptUtils.escapeCSSMetachars("test.string"));
        assertEquals("test\\.\\=string", ScriptUtils.escapeCSSMetachars("test.=string"));

        assertEquals("some\\.test\\=string", ScriptUtils.escapeCSSMetachars("some.test=string"));

        assertEquals("\\#test", ScriptUtils.escapeCSSMetachars("#test"));
        assertEquals("\\#\\=test", ScriptUtils.escapeCSSMetachars("#=test"));

        assertEquals("test\\#", ScriptUtils.escapeCSSMetachars("test#"));
        assertEquals("test\\#\\=", ScriptUtils.escapeCSSMetachars("test#="));
    }
<<<<<<< HEAD
    
    @Test
    public void testTimezoneSerialization() throws Exception {
        TimeZone utcPlusTwoTZ = TimeZone.getTimeZone("GMT+02:00");
        
        String serializedUTCPlusTwoTZ = dehydrate(ScriptUtils.toScript(utcPlusTwoTZ));
        
        assertThat(serializedUTCPlusTwoTZ, StringContains.containsString("\"DSTSavings\":0"));
        assertThat(serializedUTCPlusTwoTZ, StringContains.containsString("\"ID\":\"GMT+02:00\""));
        assertThat(serializedUTCPlusTwoTZ, StringContains.containsString("\"rawOffset\":7200000"));
        
        TimeZone pstTimeZone = TimeZone.getTimeZone("PST");
        String serializedPSTTimeZone = dehydrate(ScriptUtils.toScript(pstTimeZone));
        
=======

    @Test
    public void testTimezoneSerialization() throws Exception {
        TimeZone utcPlusTwoTZ = TimeZone.getTimeZone("GMT+02:00");

        String serializedUTCPlusTwoTZ = dehydrate(ScriptUtils.toScript(utcPlusTwoTZ));

        assertThat(serializedUTCPlusTwoTZ, StringContains.containsString("\"DSTSavings\":0"));
        assertThat(serializedUTCPlusTwoTZ, StringContains.containsString("\"ID\":\"GMT+02:00\""));
        assertThat(serializedUTCPlusTwoTZ, StringContains.containsString("\"rawOffset\":7200000"));

        TimeZone pstTimeZone = TimeZone.getTimeZone("PST");
        String serializedPSTTimeZone = dehydrate(ScriptUtils.toScript(pstTimeZone));

>>>>>>> 10246d45
        assertThat(serializedPSTTimeZone, StringContains.containsString("\"ID\":\"PST\""));
        assertThat(serializedPSTTimeZone, StringContains.containsString("\"rawOffset\":-28800000"));

        TimeZone sfTimeZone = TimeZone.getTimeZone("America/New_York");
        String serializedSFTimeZone = dehydrate(ScriptUtils.toScript(sfTimeZone));
<<<<<<< HEAD
        
=======

>>>>>>> 10246d45
        assertThat(serializedSFTimeZone, StringContains.containsString("\"ID\":\"America\\/New_York\""));
        assertThat(serializedSFTimeZone, StringContains.containsString("\"rawOffset\":-18000000"));
    }
}
<|MERGE_RESOLUTION|>--- conflicted
+++ resolved
@@ -1,514 +1,493 @@
-/**
- * License Agreement.
- *
- * Rich Faces - Natural Ajax for Java Server Faces (JSF)
- *
- * Copyright (C) 2007 Exadel, Inc.
- *
- * This library is free software; you can redistribute it and/or
- * modify it under the terms of the GNU Lesser General Public
- * License version 2.1 as published by the Free Software Foundation.
- *
- * This library is distributed in the hope that it will be useful,
- * but WITHOUT ANY WARRANTY; without even the implied warranty of
- * MERCHANTABILITY or FITNESS FOR A PARTICULAR PURPOSE.  See the GNU
- * Lesser General Public License for more details.
- *
- * You should have received a copy of the GNU Lesser General Public
- * License along with this library; if not, write to the Free Software
- * Foundation, Inc., 51 Franklin Street, Fifth Floor, Boston, MA 02110-1301  USA
- */
-package org.ajax4jsf.javascript;
-
-import static org.easymock.EasyMock.capture;
-import static org.easymock.EasyMock.eq;
-import static org.easymock.EasyMock.expectLastCall;
-import static org.easymock.EasyMock.isNull;
-import static org.junit.Assert.assertThat;
-
-import java.util.ArrayList;
-import java.util.Arrays;
-import java.util.Collection;
-import java.util.Collections;
-import java.util.HashMap;
-import java.util.List;
-import java.util.Map;
-import java.util.Set;
-import java.util.TimeZone;
-import java.util.TreeMap;
-import java.util.TreeSet;
-
-import javax.faces.context.ResponseWriter;
-
-import junit.framework.TestCase;
-
-import org.easymock.Capture;
-import org.easymock.CaptureType;
-import org.jboss.test.faces.mock.MockFacesEnvironment;
-import org.junit.Test;
-import org.junit.internal.matchers.StringContains;
-
-/**
- * @author shura
- */
-public class ScriptUtilsTest extends TestCase {
-    /**
-     * @param name
-     */
-    public ScriptUtilsTest(String name) {
-        super(name);
-    }
-
-    private static enum TestEnum {
-        A,
-        B,
-        C;
-
-        @Override
-        public String toString() {
-            return "TestEnum: " + super.toString();
-        }
-    }
-
-    public static class ReferencedBean {
-        private String name;
-        private ReferenceHolderBean parent;
-
-        public ReferencedBean(String name, ReferenceHolderBean parent) {
-            super();
-            this.name = name;
-            this.parent = parent;
-        }
-
-        public ReferenceHolderBean getParent() {
-            return parent;
-        }
-
-        public String getName() {
-            return name;
-        }
-    }
-
-    public static class ReferenceHolderBean {
-        private String name;
-        private Object reference;
-
-        public ReferenceHolderBean(String name) {
-            super();
-            this.name = name;
-        }
-
-        public String getName() {
-            return name;
-        }
-
-        public Object getReference() {
-            return reference;
-        }
-
-        public void setReference(Object reference) {
-            this.reference = reference;
-        }
-    }
-
-    private static String dehydrate(String s) {
-        return s != null ? s.replaceAll("\\s", "") : s;
-    }
-
-    /**
-     * Test method for {@link org.ajax4jsf.javascript.ScriptUtils#toScript(java.lang.Object)}.
-     */
-    public void testStringToScript() {
-        Object obj = "f \b\r\t\f\n\"'\\/ oo";
-
-        assertEquals("\"f \\b\\r\\t\\f\\n\\\"'\\\\\\/ oo\"", ScriptUtils.toScript(obj));
-    }
-
-    /**
-     * Test method for {@link org.ajax4jsf.javascript.ScriptUtils#toScript(java.lang.Object)}.
-     */
-    public void testArrayToScript() {
-        int[] obj = { 1, 2, 3, 4, 5 };
-
-        assertEquals("[1,2,3,4,5] ", ScriptUtils.toScript(obj));
-    }
-
-    public void testSqlDate() {
-        java.sql.Time obj = new java.sql.Time(1);
-        String timeString = ScriptUtils.toScript(obj);
-
-        timeString = ScriptUtils.toScript(obj);
-        timeString = ScriptUtils.toScript(obj);
-        timeString = ScriptUtils.toScript(obj);
-        timeString = ScriptUtils.toScript(obj);
-        assertNotNull(timeString);
-        assertFalse(timeString.contains("year"));
-
-        java.sql.Date obj1 = new java.sql.Date(1);
-        String dateString = ScriptUtils.toScript(obj1);
-
-        assertNotNull(dateString);
-        assertFalse(dateString.contains("seconds"));
-    }
-
-    /**
-     * Test method for {@link org.ajax4jsf.javascript.ScriptUtils#toScript(java.lang.Object)}.
-     */
-    public void testTwoDimentionalArrayToScript() {
-        int[][] obj = { { 1, 2 }, { 3, 4 } };
-
-        assertEquals("[[1,2] ,[3,4] ] ", ScriptUtils.toScript(obj));
-    }
-
-    /**
-     * Test method for {@link org.ajax4jsf.javascript.ScriptUtils#toScript(java.lang.Object)}.
-     */
-    public void testTwoDimentionalStringArrayToScript() {
-        String[][] obj = { { "one", "two" }, { "three", "four" } };
-
-        assertEquals("[[\"one\",\"two\"] ,[\"three\",\"four\"] ] ", ScriptUtils.toScript(obj));
-
-        Map<String, Object> map = new TreeMap<String, Object>();
-
-        map.put("a", obj);
-        map.put("b", "c");
-        assertEquals("{\"a\":[[\"one\",\"two\"] ,[\"three\",\"four\"] ] ,\"b\":\"c\"} ", ScriptUtils.toScript(map));
-    }
-
-    /**
-     * Test method for {@link org.ajax4jsf.javascript.ScriptUtils#toScript(java.lang.Object)}.
-     */
-    public void testListToScript() {
-        List<Integer> obj = new ArrayList<Integer>();
-
-        obj.add(new Integer(1));
-        obj.add(new Integer(2));
-        obj.add(new Integer(3));
-        obj.add(new Integer(4));
-        obj.add(new Integer(5));
-        assertEquals("[1,2,3,4,5] ", ScriptUtils.toScript(obj));
-    }
-
-    /**
-     * Test method for {@link org.ajax4jsf.javascript.ScriptUtils#toScript(java.lang.Object)}.
-     */
-    public void testSetToScript() {
-        Set<Integer> obj = new TreeSet<Integer>();
-
-        obj.add(new Integer(1));
-        obj.add(new Integer(2));
-        obj.add(new Integer(3));
-        obj.add(new Integer(4));
-        obj.add(new Integer(5));
-        assertEquals("[1,2,3,4,5] ", ScriptUtils.toScript(obj));
-    }
-
-    /**
-     * Test method for {@link org.ajax4jsf.javascript.ScriptUtils#toScript(java.lang.Object)}.
-     */
-    public void testObjectArrayToScript() {
-        Bean[] obj = { new Bean(1, true, "foo"), new Bean(2, false, "bar") };
-
-        assertEquals("[{\"bool\":true,\"foo\":\"foo\",\"integer\":1} ,{\"bool\":false,\"foo\":\"bar\",\"integer\":2} ] ",
-            ScriptUtils.toScript(obj));
-    }
-
-    /**
-     * Test method for {@link org.ajax4jsf.javascript.ScriptUtils#toScript(java.lang.Object)}.
-     */
-    public void testObjectListToScript() {
-        Bean[] array = { new Bean(1, true, "foo"), new Bean(2, false, "bar") };
-        List<Bean> obj = Arrays.asList(array);
-
-        assertEquals("[{\"bool\":true,\"foo\":\"foo\",\"integer\":1} ,{\"bool\":false,\"foo\":\"bar\",\"integer\":2} ] ",
-            ScriptUtils.toScript(obj));
-    }
-
-    /**
-     * Test method for {@link org.ajax4jsf.javascript.ScriptUtils#toScript(java.lang.Object)}.
-     */
-    public void testMapToScript() {
-        TreeMap<String, String> obj = new TreeMap<String, String>();
-
-        obj.put("a", "foo");
-        obj.put("b", "bar");
-        obj.put("c", "baz");
-        assertEquals("{\"a\":\"foo\",\"b\":\"bar\",\"c\":\"baz\"} ", ScriptUtils.toScript(obj));
-    }
-
-    /**
-     * Test method for {@link org.ajax4jsf.javascript.ScriptUtils#addEncodedString(java.lang.StringBuffer, java.lang.Object)}.
-     *
-     * @throws Exception
-     */
-    public void testAddEncodedString() throws Exception {
-        StringBuilder buff = new StringBuilder();
-
-        ScriptUtils.appendEncodedString(buff, "foo");
-        assertEquals("\"foo\"", buff.toString());
-    }
-
-    /**
-     * Test method for {@link org.ajax4jsf.javascript.ScriptUtils#addEncoded(java.lang.StringBuffer, java.lang.Object)}.
-     *
-     * @throws Exception
-     */
-    public void testAddEncoded() throws Exception {
-        StringBuilder buff = new StringBuilder();
-
-        ScriptUtils.appendEncoded(buff, "foo");
-        assertEquals("foo", buff.toString());
-    }
-
-    /**
-     * Test method for {@link ScriptUtils#toScript(Object)}
-     */
-    public void testNull() throws Exception {
-        assertEquals("null", ScriptUtils.toScript(null));
-    }
-
-    /**
-     * Test method for {@link ScriptUtils#toScript(Object)}
-     */
-    public void testScriptString() throws Exception {
-        assertEquals("alert(x<y);", ScriptUtils.toScript(new JSLiteral("alert(x<y);")));
-    }
-
-    /**
-     * Test method for {@link ScriptUtils#toScript(Object)}
-     */
-    public void testEnum() throws Exception {
-        assertEquals("\"TestEnum: B\"", ScriptUtils.toScript(TestEnum.B));
-    }
-
-    public void testCharacter() throws Exception {
-        assertEquals("\"N\"", ScriptUtils.toScript('N'));
-    }
-
-    private void assertCaptureEquals(Capture<? extends Object> capture, String expected) {
-        StringBuilder sb = new StringBuilder();
-        List<? extends Object> list = capture.getValues();
-
-        for (Object o : list) {
-            assertNotNull(o);
-            sb.append(o);
-        }
-
-        assertEquals(expected, sb.toString().trim());
-    }
-
-    /**
-     * Test method for {@link ScriptUtils#writeToStream(javax.faces.context.ResponseWriter, Object)}
-     */
-    public void testWriteToStream() throws Exception {
-        MockFacesEnvironment environment = MockFacesEnvironment.createEnvironment();
-
-        ResponseWriter mockWriter = environment.createMock(ResponseWriter.class);
-        Capture<? extends Object> capture = new Capture<Object>(CaptureType.ALL) {
-            /**
-             *
-             */
-            private static final long serialVersionUID = -4915440411892856583L;
-
-            @Override
-            public void setValue(Object value) {
-                if (value instanceof char[]) {
-                    char[] cs = (char[]) value;
-
-                    super.setValue(new String(cs, 0, 1));
-                } else {
-                    super.setValue(value);
-                }
-            }
-        };
-
-        mockWriter.writeText(capture(capture), (String) isNull());
-        expectLastCall().anyTimes();
-        mockWriter.writeText((char[]) capture(capture), eq(0), eq(1));
-        expectLastCall().anyTimes();
-        environment.replay();
-        ScriptUtils.writeToStream(mockWriter, Collections.singletonMap("delay", Integer.valueOf(1500)));
-        environment.verify();
-        assertCaptureEquals(capture, "{\"delay\":1500}");
-        environment.release();
-    }
-
-    /**
-     * @author shura
-     */
-    public static class Bean {
-        private boolean bool;
-        private Object foo;
-        private int integer;
-
-        public Bean() {
-        }
-
-        /**
-         * @param ineger
-         * @param bool
-         * @param foo
-         */
-        public Bean(int ineger, boolean bool, Object foo) {
-            this.integer = ineger;
-            this.bool = bool;
-            this.foo = foo;
-        }
-
-        /**
-         * @return the bool
-         */
-        public boolean isBool() {
-            return this.bool;
-        }
-
-        /**
-         * @param bool the bool to set
-         */
-        public void setBool(boolean bool) {
-            this.bool = bool;
-        }
-
-        /**
-         * @return the ineger
-         */
-        public int getInteger() {
-            return this.integer;
-        }
-
-        /**
-         * @param ineger the ineger to set
-         */
-        public void setInteger(int ineger) {
-            this.integer = ineger;
-        }
-
-        /**
-         * @return the foo
-         */
-        public Object getFoo() {
-            return this.foo;
-        }
-
-        /**
-         * @param foo the foo to set
-         */
-        public void setFoo(Object foo) {
-            this.foo = foo;
-        }
-    }
-
-    public void testCircularReferenceBeans() throws Exception {
-        ReferenceHolderBean parent = new ReferenceHolderBean("parent");
-        ReferencedBean child = new ReferencedBean("child", parent);
-
-        assertEquals(dehydrate("{\"name\": \"child\", \"parent\": {\"name\": \"parent\", \"reference\": null}}"),
-            dehydrate(ScriptUtils.toScript(child)));
-    }
-
-    public void testCircularReferenceViaProperty() throws Exception {
-        ReferenceHolderBean parent = new ReferenceHolderBean("parent");
-        ReferencedBean child = new ReferencedBean("child", parent);
-
-        parent.setReference(child);
-
-        assertEquals(dehydrate("{\"name\": \"parent\", \"reference\": {\"name\": \"child\", \"parent\": null}}"),
-            dehydrate(ScriptUtils.toScript(parent)));
-    }
-
-    public void testCircularReferenceViaArray() throws Exception {
-        ReferenceHolderBean parent = new ReferenceHolderBean("parent");
-        ReferencedBean child = new ReferencedBean("child", parent);
-
-        parent.setReference(new Object[] { child });
-
-        assertEquals(dehydrate("{\"name\": \"parent\", \"reference\": [{\"name\": \"child\", \"parent\": null}]}"),
-            dehydrate(ScriptUtils.toScript(parent)));
-    }
-
-    public void testCircularReferenceViaCollection() throws Exception {
-        ReferenceHolderBean parent = new ReferenceHolderBean("parent");
-        ReferencedBean child = new ReferencedBean("child", parent);
-
-        Collection<Object> set = new ArrayList<Object>();
-        set.add(child);
-        parent.setReference(set);
-
-        assertEquals(dehydrate("{\"name\": \"parent\", \"reference\": [{\"name\": \"child\", \"parent\": null}]}"),
-            dehydrate(ScriptUtils.toScript(parent)));
-    }
-
-    public void testCircularReferenceViaMap() throws Exception {
-        ReferenceHolderBean parent = new ReferenceHolderBean("parent");
-        ReferencedBean child = new ReferencedBean("child", parent);
-
-        Map<String, Object> map = new HashMap<String, Object>();
-        map.put("key", child);
-        parent.setReference(map);
-
-        assertEquals(dehydrate("{\"name\": \"parent\", \"reference\": {\"key\": {\"name\": \"child\", \"parent\": null}}}"),
-            dehydrate(ScriptUtils.toScript(parent)));
-    }
-
-    @Test
-    public void testEscapeStringForCSSSelector() throws Exception {
-        assertNull(ScriptUtils.escapeCSSMetachars(null));
-        assertEquals("", ScriptUtils.escapeCSSMetachars(""));
-
-        assertEquals("test", ScriptUtils.escapeCSSMetachars("test"));
-        assertEquals("test\\.string", ScriptUtils.escapeCSSMetachars("test.string"));
-        assertEquals("test\\.\\=string", ScriptUtils.escapeCSSMetachars("test.=string"));
-
-        assertEquals("some\\.test\\=string", ScriptUtils.escapeCSSMetachars("some.test=string"));
-
-        assertEquals("\\#test", ScriptUtils.escapeCSSMetachars("#test"));
-        assertEquals("\\#\\=test", ScriptUtils.escapeCSSMetachars("#=test"));
-
-        assertEquals("test\\#", ScriptUtils.escapeCSSMetachars("test#"));
-        assertEquals("test\\#\\=", ScriptUtils.escapeCSSMetachars("test#="));
-    }
-<<<<<<< HEAD
-    
-    @Test
-    public void testTimezoneSerialization() throws Exception {
-        TimeZone utcPlusTwoTZ = TimeZone.getTimeZone("GMT+02:00");
-        
-        String serializedUTCPlusTwoTZ = dehydrate(ScriptUtils.toScript(utcPlusTwoTZ));
-        
-        assertThat(serializedUTCPlusTwoTZ, StringContains.containsString("\"DSTSavings\":0"));
-        assertThat(serializedUTCPlusTwoTZ, StringContains.containsString("\"ID\":\"GMT+02:00\""));
-        assertThat(serializedUTCPlusTwoTZ, StringContains.containsString("\"rawOffset\":7200000"));
-        
-        TimeZone pstTimeZone = TimeZone.getTimeZone("PST");
-        String serializedPSTTimeZone = dehydrate(ScriptUtils.toScript(pstTimeZone));
-        
-=======
-
-    @Test
-    public void testTimezoneSerialization() throws Exception {
-        TimeZone utcPlusTwoTZ = TimeZone.getTimeZone("GMT+02:00");
-
-        String serializedUTCPlusTwoTZ = dehydrate(ScriptUtils.toScript(utcPlusTwoTZ));
-
-        assertThat(serializedUTCPlusTwoTZ, StringContains.containsString("\"DSTSavings\":0"));
-        assertThat(serializedUTCPlusTwoTZ, StringContains.containsString("\"ID\":\"GMT+02:00\""));
-        assertThat(serializedUTCPlusTwoTZ, StringContains.containsString("\"rawOffset\":7200000"));
-
-        TimeZone pstTimeZone = TimeZone.getTimeZone("PST");
-        String serializedPSTTimeZone = dehydrate(ScriptUtils.toScript(pstTimeZone));
-
->>>>>>> 10246d45
-        assertThat(serializedPSTTimeZone, StringContains.containsString("\"ID\":\"PST\""));
-        assertThat(serializedPSTTimeZone, StringContains.containsString("\"rawOffset\":-28800000"));
-
-        TimeZone sfTimeZone = TimeZone.getTimeZone("America/New_York");
-        String serializedSFTimeZone = dehydrate(ScriptUtils.toScript(sfTimeZone));
-<<<<<<< HEAD
-        
-=======
-
->>>>>>> 10246d45
-        assertThat(serializedSFTimeZone, StringContains.containsString("\"ID\":\"America\\/New_York\""));
-        assertThat(serializedSFTimeZone, StringContains.containsString("\"rawOffset\":-18000000"));
-    }
-}
+/**
+ * License Agreement.
+ *
+ * Rich Faces - Natural Ajax for Java Server Faces (JSF)
+ *
+ * Copyright (C) 2007 Exadel, Inc.
+ *
+ * This library is free software; you can redistribute it and/or
+ * modify it under the terms of the GNU Lesser General Public
+ * License version 2.1 as published by the Free Software Foundation.
+ *
+ * This library is distributed in the hope that it will be useful,
+ * but WITHOUT ANY WARRANTY; without even the implied warranty of
+ * MERCHANTABILITY or FITNESS FOR A PARTICULAR PURPOSE.  See the GNU
+ * Lesser General Public License for more details.
+ *
+ * You should have received a copy of the GNU Lesser General Public
+ * License along with this library; if not, write to the Free Software
+ * Foundation, Inc., 51 Franklin Street, Fifth Floor, Boston, MA 02110-1301  USA
+ */
+package org.ajax4jsf.javascript;
+
+import static org.easymock.EasyMock.capture;
+import static org.easymock.EasyMock.eq;
+import static org.easymock.EasyMock.expectLastCall;
+import static org.easymock.EasyMock.isNull;
+import static org.junit.Assert.assertThat;
+
+import java.util.ArrayList;
+import java.util.Arrays;
+import java.util.Collection;
+import java.util.Collections;
+import java.util.HashMap;
+import java.util.List;
+import java.util.Map;
+import java.util.Set;
+import java.util.TimeZone;
+import java.util.TreeMap;
+import java.util.TreeSet;
+
+import javax.faces.context.ResponseWriter;
+
+import junit.framework.TestCase;
+
+import org.easymock.Capture;
+import org.easymock.CaptureType;
+import org.jboss.test.faces.mock.MockFacesEnvironment;
+import org.junit.Test;
+import org.junit.internal.matchers.StringContains;
+
+/**
+ * @author shura
+ */
+public class ScriptUtilsTest extends TestCase {
+    /**
+     * @param name
+     */
+    public ScriptUtilsTest(String name) {
+        super(name);
+    }
+
+    private static enum TestEnum {
+        A,
+        B,
+        C;
+
+        @Override
+        public String toString() {
+            return "TestEnum: " + super.toString();
+        }
+    }
+
+    public static class ReferencedBean {
+        private String name;
+        private ReferenceHolderBean parent;
+
+        public ReferencedBean(String name, ReferenceHolderBean parent) {
+            super();
+            this.name = name;
+            this.parent = parent;
+        }
+
+        public ReferenceHolderBean getParent() {
+            return parent;
+        }
+
+        public String getName() {
+            return name;
+        }
+    }
+
+    public static class ReferenceHolderBean {
+        private String name;
+        private Object reference;
+
+        public ReferenceHolderBean(String name) {
+            super();
+            this.name = name;
+        }
+
+        public String getName() {
+            return name;
+        }
+
+        public Object getReference() {
+            return reference;
+        }
+
+        public void setReference(Object reference) {
+            this.reference = reference;
+        }
+    }
+
+    private static String dehydrate(String s) {
+        return s != null ? s.replaceAll("\\s", "") : s;
+    }
+
+    /**
+     * Test method for {@link org.ajax4jsf.javascript.ScriptUtils#toScript(java.lang.Object)}.
+     */
+    public void testStringToScript() {
+        Object obj = "f \b\r\t\f\n\"'\\/ oo";
+
+        assertEquals("\"f \\b\\r\\t\\f\\n\\\"'\\\\\\/ oo\"", ScriptUtils.toScript(obj));
+    }
+
+    /**
+     * Test method for {@link org.ajax4jsf.javascript.ScriptUtils#toScript(java.lang.Object)}.
+     */
+    public void testArrayToScript() {
+        int[] obj = { 1, 2, 3, 4, 5 };
+
+        assertEquals("[1,2,3,4,5] ", ScriptUtils.toScript(obj));
+    }
+
+    public void testSqlDate() {
+        java.sql.Time obj = new java.sql.Time(1);
+        String timeString = ScriptUtils.toScript(obj);
+
+        timeString = ScriptUtils.toScript(obj);
+        timeString = ScriptUtils.toScript(obj);
+        timeString = ScriptUtils.toScript(obj);
+        timeString = ScriptUtils.toScript(obj);
+        assertNotNull(timeString);
+        assertFalse(timeString.contains("year"));
+
+        java.sql.Date obj1 = new java.sql.Date(1);
+        String dateString = ScriptUtils.toScript(obj1);
+
+        assertNotNull(dateString);
+        assertFalse(dateString.contains("seconds"));
+    }
+
+    /**
+     * Test method for {@link org.ajax4jsf.javascript.ScriptUtils#toScript(java.lang.Object)}.
+     */
+    public void testTwoDimentionalArrayToScript() {
+        int[][] obj = { { 1, 2 }, { 3, 4 } };
+
+        assertEquals("[[1,2] ,[3,4] ] ", ScriptUtils.toScript(obj));
+    }
+
+    /**
+     * Test method for {@link org.ajax4jsf.javascript.ScriptUtils#toScript(java.lang.Object)}.
+     */
+    public void testTwoDimentionalStringArrayToScript() {
+        String[][] obj = { { "one", "two" }, { "three", "four" } };
+
+        assertEquals("[[\"one\",\"two\"] ,[\"three\",\"four\"] ] ", ScriptUtils.toScript(obj));
+
+        Map<String, Object> map = new TreeMap<String, Object>();
+
+        map.put("a", obj);
+        map.put("b", "c");
+        assertEquals("{\"a\":[[\"one\",\"two\"] ,[\"three\",\"four\"] ] ,\"b\":\"c\"} ", ScriptUtils.toScript(map));
+    }
+
+    /**
+     * Test method for {@link org.ajax4jsf.javascript.ScriptUtils#toScript(java.lang.Object)}.
+     */
+    public void testListToScript() {
+        List<Integer> obj = new ArrayList<Integer>();
+
+        obj.add(new Integer(1));
+        obj.add(new Integer(2));
+        obj.add(new Integer(3));
+        obj.add(new Integer(4));
+        obj.add(new Integer(5));
+        assertEquals("[1,2,3,4,5] ", ScriptUtils.toScript(obj));
+    }
+
+    /**
+     * Test method for {@link org.ajax4jsf.javascript.ScriptUtils#toScript(java.lang.Object)}.
+     */
+    public void testSetToScript() {
+        Set<Integer> obj = new TreeSet<Integer>();
+
+        obj.add(new Integer(1));
+        obj.add(new Integer(2));
+        obj.add(new Integer(3));
+        obj.add(new Integer(4));
+        obj.add(new Integer(5));
+        assertEquals("[1,2,3,4,5] ", ScriptUtils.toScript(obj));
+    }
+
+    /**
+     * Test method for {@link org.ajax4jsf.javascript.ScriptUtils#toScript(java.lang.Object)}.
+     */
+    public void testObjectArrayToScript() {
+        Bean[] obj = { new Bean(1, true, "foo"), new Bean(2, false, "bar") };
+
+        assertEquals("[{\"bool\":true,\"foo\":\"foo\",\"integer\":1} ,{\"bool\":false,\"foo\":\"bar\",\"integer\":2} ] ",
+            ScriptUtils.toScript(obj));
+    }
+
+    /**
+     * Test method for {@link org.ajax4jsf.javascript.ScriptUtils#toScript(java.lang.Object)}.
+     */
+    public void testObjectListToScript() {
+        Bean[] array = { new Bean(1, true, "foo"), new Bean(2, false, "bar") };
+        List<Bean> obj = Arrays.asList(array);
+
+        assertEquals("[{\"bool\":true,\"foo\":\"foo\",\"integer\":1} ,{\"bool\":false,\"foo\":\"bar\",\"integer\":2} ] ",
+            ScriptUtils.toScript(obj));
+    }
+
+    /**
+     * Test method for {@link org.ajax4jsf.javascript.ScriptUtils#toScript(java.lang.Object)}.
+     */
+    public void testMapToScript() {
+        TreeMap<String, String> obj = new TreeMap<String, String>();
+
+        obj.put("a", "foo");
+        obj.put("b", "bar");
+        obj.put("c", "baz");
+        assertEquals("{\"a\":\"foo\",\"b\":\"bar\",\"c\":\"baz\"} ", ScriptUtils.toScript(obj));
+    }
+
+    /**
+     * Test method for {@link org.ajax4jsf.javascript.ScriptUtils#addEncodedString(java.lang.StringBuffer, java.lang.Object)}.
+     *
+     * @throws Exception
+     */
+    public void testAddEncodedString() throws Exception {
+        StringBuilder buff = new StringBuilder();
+
+        ScriptUtils.appendEncodedString(buff, "foo");
+        assertEquals("\"foo\"", buff.toString());
+    }
+
+    /**
+     * Test method for {@link org.ajax4jsf.javascript.ScriptUtils#addEncoded(java.lang.StringBuffer, java.lang.Object)}.
+     *
+     * @throws Exception
+     */
+    public void testAddEncoded() throws Exception {
+        StringBuilder buff = new StringBuilder();
+
+        ScriptUtils.appendEncoded(buff, "foo");
+        assertEquals("foo", buff.toString());
+    }
+
+    /**
+     * Test method for {@link ScriptUtils#toScript(Object)}
+     */
+    public void testNull() throws Exception {
+        assertEquals("null", ScriptUtils.toScript(null));
+    }
+
+    /**
+     * Test method for {@link ScriptUtils#toScript(Object)}
+     */
+    public void testScriptString() throws Exception {
+        assertEquals("alert(x<y);", ScriptUtils.toScript(new JSLiteral("alert(x<y);")));
+    }
+
+    /**
+     * Test method for {@link ScriptUtils#toScript(Object)}
+     */
+    public void testEnum() throws Exception {
+        assertEquals("\"TestEnum: B\"", ScriptUtils.toScript(TestEnum.B));
+    }
+
+    public void testCharacter() throws Exception {
+        assertEquals("\"N\"", ScriptUtils.toScript('N'));
+    }
+
+    private void assertCaptureEquals(Capture<? extends Object> capture, String expected) {
+        StringBuilder sb = new StringBuilder();
+        List<? extends Object> list = capture.getValues();
+
+        for (Object o : list) {
+            assertNotNull(o);
+            sb.append(o);
+        }
+
+        assertEquals(expected, sb.toString().trim());
+    }
+
+    /**
+     * Test method for {@link ScriptUtils#writeToStream(javax.faces.context.ResponseWriter, Object)}
+     */
+    public void testWriteToStream() throws Exception {
+        MockFacesEnvironment environment = MockFacesEnvironment.createEnvironment();
+
+        ResponseWriter mockWriter = environment.createMock(ResponseWriter.class);
+        Capture<? extends Object> capture = new Capture<Object>(CaptureType.ALL) {
+            /**
+             *
+             */
+            private static final long serialVersionUID = -4915440411892856583L;
+
+            @Override
+            public void setValue(Object value) {
+                if (value instanceof char[]) {
+                    char[] cs = (char[]) value;
+
+                    super.setValue(new String(cs, 0, 1));
+                } else {
+                    super.setValue(value);
+                }
+            }
+        };
+
+        mockWriter.writeText(capture(capture), (String) isNull());
+        expectLastCall().anyTimes();
+        mockWriter.writeText((char[]) capture(capture), eq(0), eq(1));
+        expectLastCall().anyTimes();
+        environment.replay();
+        ScriptUtils.writeToStream(mockWriter, Collections.singletonMap("delay", Integer.valueOf(1500)));
+        environment.verify();
+        assertCaptureEquals(capture, "{\"delay\":1500}");
+        environment.release();
+    }
+
+    /**
+     * @author shura
+     */
+    public static class Bean {
+        private boolean bool;
+        private Object foo;
+        private int integer;
+
+        public Bean() {
+        }
+
+        /**
+         * @param ineger
+         * @param bool
+         * @param foo
+         */
+        public Bean(int ineger, boolean bool, Object foo) {
+            this.integer = ineger;
+            this.bool = bool;
+            this.foo = foo;
+        }
+
+        /**
+         * @return the bool
+         */
+        public boolean isBool() {
+            return this.bool;
+        }
+
+        /**
+         * @param bool the bool to set
+         */
+        public void setBool(boolean bool) {
+            this.bool = bool;
+        }
+
+        /**
+         * @return the ineger
+         */
+        public int getInteger() {
+            return this.integer;
+        }
+
+        /**
+         * @param ineger the ineger to set
+         */
+        public void setInteger(int ineger) {
+            this.integer = ineger;
+        }
+
+        /**
+         * @return the foo
+         */
+        public Object getFoo() {
+            return this.foo;
+        }
+
+        /**
+         * @param foo the foo to set
+         */
+        public void setFoo(Object foo) {
+            this.foo = foo;
+        }
+    }
+
+    public void testCircularReferenceBeans() throws Exception {
+        ReferenceHolderBean parent = new ReferenceHolderBean("parent");
+        ReferencedBean child = new ReferencedBean("child", parent);
+
+        assertEquals(dehydrate("{\"name\": \"child\", \"parent\": {\"name\": \"parent\", \"reference\": null}}"),
+            dehydrate(ScriptUtils.toScript(child)));
+    }
+
+    public void testCircularReferenceViaProperty() throws Exception {
+        ReferenceHolderBean parent = new ReferenceHolderBean("parent");
+        ReferencedBean child = new ReferencedBean("child", parent);
+
+        parent.setReference(child);
+
+        assertEquals(dehydrate("{\"name\": \"parent\", \"reference\": {\"name\": \"child\", \"parent\": null}}"),
+            dehydrate(ScriptUtils.toScript(parent)));
+    }
+
+    public void testCircularReferenceViaArray() throws Exception {
+        ReferenceHolderBean parent = new ReferenceHolderBean("parent");
+        ReferencedBean child = new ReferencedBean("child", parent);
+
+        parent.setReference(new Object[] { child });
+
+        assertEquals(dehydrate("{\"name\": \"parent\", \"reference\": [{\"name\": \"child\", \"parent\": null}]}"),
+            dehydrate(ScriptUtils.toScript(parent)));
+    }
+
+    public void testCircularReferenceViaCollection() throws Exception {
+        ReferenceHolderBean parent = new ReferenceHolderBean("parent");
+        ReferencedBean child = new ReferencedBean("child", parent);
+
+        Collection<Object> set = new ArrayList<Object>();
+        set.add(child);
+        parent.setReference(set);
+
+        assertEquals(dehydrate("{\"name\": \"parent\", \"reference\": [{\"name\": \"child\", \"parent\": null}]}"),
+            dehydrate(ScriptUtils.toScript(parent)));
+    }
+
+    public void testCircularReferenceViaMap() throws Exception {
+        ReferenceHolderBean parent = new ReferenceHolderBean("parent");
+        ReferencedBean child = new ReferencedBean("child", parent);
+
+        Map<String, Object> map = new HashMap<String, Object>();
+        map.put("key", child);
+        parent.setReference(map);
+
+        assertEquals(dehydrate("{\"name\": \"parent\", \"reference\": {\"key\": {\"name\": \"child\", \"parent\": null}}}"),
+            dehydrate(ScriptUtils.toScript(parent)));
+    }
+
+    @Test
+    public void testEscapeStringForCSSSelector() throws Exception {
+        assertNull(ScriptUtils.escapeCSSMetachars(null));
+        assertEquals("", ScriptUtils.escapeCSSMetachars(""));
+
+        assertEquals("test", ScriptUtils.escapeCSSMetachars("test"));
+        assertEquals("test\\.string", ScriptUtils.escapeCSSMetachars("test.string"));
+        assertEquals("test\\.\\=string", ScriptUtils.escapeCSSMetachars("test.=string"));
+
+        assertEquals("some\\.test\\=string", ScriptUtils.escapeCSSMetachars("some.test=string"));
+
+        assertEquals("\\#test", ScriptUtils.escapeCSSMetachars("#test"));
+        assertEquals("\\#\\=test", ScriptUtils.escapeCSSMetachars("#=test"));
+
+        assertEquals("test\\#", ScriptUtils.escapeCSSMetachars("test#"));
+        assertEquals("test\\#\\=", ScriptUtils.escapeCSSMetachars("test#="));
+    }
+
+    @Test
+    public void testTimezoneSerialization() throws Exception {
+        TimeZone utcPlusTwoTZ = TimeZone.getTimeZone("GMT+02:00");
+
+        String serializedUTCPlusTwoTZ = dehydrate(ScriptUtils.toScript(utcPlusTwoTZ));
+
+        assertThat(serializedUTCPlusTwoTZ, StringContains.containsString("\"DSTSavings\":0"));
+        assertThat(serializedUTCPlusTwoTZ, StringContains.containsString("\"ID\":\"GMT+02:00\""));
+        assertThat(serializedUTCPlusTwoTZ, StringContains.containsString("\"rawOffset\":7200000"));
+
+        TimeZone pstTimeZone = TimeZone.getTimeZone("PST");
+        String serializedPSTTimeZone = dehydrate(ScriptUtils.toScript(pstTimeZone));
+
+        assertThat(serializedPSTTimeZone, StringContains.containsString("\"ID\":\"PST\""));
+        assertThat(serializedPSTTimeZone, StringContains.containsString("\"rawOffset\":-28800000"));
+
+        TimeZone sfTimeZone = TimeZone.getTimeZone("America/New_York");
+        String serializedSFTimeZone = dehydrate(ScriptUtils.toScript(sfTimeZone));
+
+        assertThat(serializedSFTimeZone, StringContains.containsString("\"ID\":\"America\\/New_York\""));
+        assertThat(serializedSFTimeZone, StringContains.containsString("\"rawOffset\":-18000000"));
+    }
+}