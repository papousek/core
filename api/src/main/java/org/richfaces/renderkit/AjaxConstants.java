--- conflicted
+++ resolved
@@ -1,48 +1,35 @@
-/*
- * JBoss, Home of Professional Open Source
- * Copyright 2010, Red Hat, Inc. and individual contributors
- * by the @authors tag. See the copyright.txt in the distribution for a
- * full listing of individual contributors.
- *
- * This is free software; you can redistribute it and/or modify it
- * under the terms of the GNU Lesser General Public License as
- * published by the Free Software Foundation; either version 2.1 of
- * the License, or (at your option) any later version.
- *
- * This software is distributed in the hope that it will be useful,
- * but WITHOUT ANY WARRANTY; without even the implied warranty of
- * MERCHANTABILITY or FITNESS FOR A PARTICULAR PURPOSE. See the GNU
- * Lesser General Public License for more details.
- *
- * You should have received a copy of the GNU Lesser General Public
- * License along with this software; if not, write to the Free
- * Software Foundation, Inc., 51 Franklin St, Fifth Floor, Boston, MA
- * 02110-1301 USA, or see the FSF site: http://www.fsf.org.
- */
-package org.richfaces.renderkit;
-
-/**
- * @author Nick Belaevski
- *
- */
-public interface AjaxConstants {
-<<<<<<< HEAD
-
-    public static final String ALL = "@all";
-    public static final String FORM = "@form";
-    public static final String THIS = "@this";
-    public static final String NONE = "@none";
-
-    public static final String BEHAVIOR_EVENT_PARAMETER = "javax.faces.behavior.event";
-
-    public static final String AJAX_COMPONENT_ID_PARAMETER = "org.richfaces.ajax.component";
-
-=======
-    String ALL = "@all";
-    String FORM = "@form";
-    String THIS = "@this";
-    String NONE = "@none";
-    String BEHAVIOR_EVENT_PARAMETER = "javax.faces.behavior.event";
-    String AJAX_COMPONENT_ID_PARAMETER = "org.richfaces.ajax.component";
->>>>>>> 10246d45
-}
+/*
+ * JBoss, Home of Professional Open Source
+ * Copyright 2010, Red Hat, Inc. and individual contributors
+ * by the @authors tag. See the copyright.txt in the distribution for a
+ * full listing of individual contributors.
+ *
+ * This is free software; you can redistribute it and/or modify it
+ * under the terms of the GNU Lesser General Public License as
+ * published by the Free Software Foundation; either version 2.1 of
+ * the License, or (at your option) any later version.
+ *
+ * This software is distributed in the hope that it will be useful,
+ * but WITHOUT ANY WARRANTY; without even the implied warranty of
+ * MERCHANTABILITY or FITNESS FOR A PARTICULAR PURPOSE. See the GNU
+ * Lesser General Public License for more details.
+ *
+ * You should have received a copy of the GNU Lesser General Public
+ * License along with this software; if not, write to the Free
+ * Software Foundation, Inc., 51 Franklin St, Fifth Floor, Boston, MA
+ * 02110-1301 USA, or see the FSF site: http://www.fsf.org.
+ */
+package org.richfaces.renderkit;
+
+/**
+ * @author Nick Belaevski
+ *
+ */
+public interface AjaxConstants {
+    String ALL = "@all";
+    String FORM = "@form";
+    String THIS = "@this";
+    String NONE = "@none";
+    String BEHAVIOR_EVENT_PARAMETER = "javax.faces.behavior.event";
+    String AJAX_COMPONENT_ID_PARAMETER = "org.richfaces.ajax.component";
+}