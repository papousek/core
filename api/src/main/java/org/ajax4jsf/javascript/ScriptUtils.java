/**
 * License Agreement.
 *
 * Rich Faces - Natural Ajax for Java Server Faces (JSF)
 *
 * Copyright (C) 2007 Exadel, Inc.
 *
 * This library is free software; you can redistribute it and/or
 * modify it under the terms of the GNU Lesser General Public
 * License version 2.1 as published by the Free Software Foundation.
 *
 * This library is distributed in the hope that it will be useful,
 * but WITHOUT ANY WARRANTY; without even the implied warranty of
 * MERCHANTABILITY or FITNESS FOR A PARTICULAR PURPOSE.  See the GNU
 * Lesser General Public License for more details.
 *
 * You should have received a copy of the GNU Lesser General Public
 * License along with this library; if not, write to the Free Software
 * Foundation, Inc., 51 Franklin Street, Fifth Floor, Boston, MA 02110-1301  USA
 */
package org.ajax4jsf.javascript;

import java.beans.PropertyDescriptor;
import java.io.IOException;
import java.io.UnsupportedEncodingException;
import java.lang.reflect.Array;
import java.nio.CharBuffer;
import java.text.MessageFormat;
import java.util.Arrays;
import java.util.Collection;
import java.util.IdentityHashMap;
import java.util.Iterator;
import java.util.Map;
import java.util.MissingResourceException;
import java.util.SimpleTimeZone;

import javax.faces.FacesException;
import javax.faces.context.ResponseWriter;

import org.ajax4jsf.Messages;
import org.richfaces.log.Logger;
import org.richfaces.log.RichfacesLogger;

/**
 * @author shura (latest modification by $Author: alexsmirnov $)
 * @version $Revision: 1.1.2.3 $ $Date: 2007/01/24 13:22:31 $
 */
public final class ScriptUtils {
    private static final Logger LOG = RichfacesLogger.UTIL.getLogger();
    // there is the same pattern in client-side code:
    // richfaces.js - RichFaces.escapeCSSMetachars(s)
    private static final char[] CSS_SELECTOR_CHARS_TO_ESCAPE = createSortedCharArray("#;&,.+*~':\"!^$[]()=>|/");

    /**
     * This is utility class, don't instantiate.
     */
    private ScriptUtils() {
    }

    private static char[] createSortedCharArray(String s) {
        char[] cs = s.toCharArray();
        Arrays.sort(cs);
        return cs;
    }

    private static void appendScript(Appendable appendable, Object obj, Map<Object, Boolean> cycleBusterMap) throws IOException {
        Boolean cycleBusterValue = cycleBusterMap.put(obj, Boolean.TRUE);

        if (cycleBusterValue != null) {
            if (LOG.isDebugEnabled()) {
                String formattedMessage;
                try {
                    formattedMessage = Messages.getMessage(Messages.JAVASCRIPT_CIRCULAR_REFERENCE, obj);
                } catch (MissingResourceException e) {
                    // ignore exception: workaround for unit tests
                    formattedMessage = MessageFormat.format("Circular reference serializing object to JS: {0}", obj);
                }

                LOG.debug(formattedMessage);
            }
            appendable.append("null");
        } else if (null == obj) {
            // TODO nick - skip non-rendered values like Integer.MIN_VALUE
            appendable.append("null");
        } else if (obj instanceof ScriptString) {
            ((ScriptString) obj).appendScript(appendable);
        } else if (obj.getClass().isArray()) {
            appendable.append("[");

            boolean first = true;

            for (int i = 0; i < Array.getLength(obj); i++) {
                Object element = Array.get(obj, i);

                if (!first) {
                    appendable.append(',');
                }

                appendScript(appendable, element, cycleBusterMap);
                first = false;
            }

            appendable.append("] ");
        } else if (obj instanceof Collection<?>) {

            // Collections put as JavaScript array.
            @SuppressWarnings("unchecked")
            Collection<Object> collection = (Collection<Object>) obj;

            appendable.append("[");

            boolean first = true;

            for (Iterator<Object> iter = collection.iterator(); iter.hasNext();) {
                Object element = iter.next();

                if (!first) {
                    appendable.append(',');
                }

                appendScript(appendable, element, cycleBusterMap);
                first = false;
            }

            appendable.append("] ");
        } else if (obj instanceof Map<?, ?>) {

            // Maps put as JavaScript hash.
            @SuppressWarnings("unchecked")
            Map<Object, Object> map = (Map<Object, Object>) obj;

            appendable.append("{");

            boolean first = true;

            for (Map.Entry<Object, Object> entry : map.entrySet()) {
                if (!first) {
                    appendable.append(',');
                }

                appendEncodedString(appendable, entry.getKey());
                appendable.append(":");
                appendScript(appendable, entry.getValue(), cycleBusterMap);
                first = false;
            }

            appendable.append("} ");
        } else if (obj instanceof Number || obj instanceof Boolean) {

            // numbers and boolean put as-is, without conversion
            appendable.append(obj.toString());
        } else if (obj instanceof String) {

            // all other put as encoded strings.
            appendEncodedString(appendable, obj);
        } else if (obj instanceof Character) {
            appendEncodedString(appendable, obj);
        } else if (obj instanceof Enum<?>) {

            // all other put as encoded strings.
            appendEncodedString(appendable, obj);
        } else {

            // All other objects threaded as Java Beans.
            appendable.append("{");

            PropertyDescriptor[] propertyDescriptors;

            try {
                propertyDescriptors = PropertyUtils.getPropertyDescriptors(obj);
            } catch (Exception e) {
                throw new FacesException("Error in conversion Java Object to JavaScript", e);
            }

<<<<<<< HEAD
            boolean ignorePropertyReadException = obj.getClass().getName().startsWith("java.sql.") || obj.getClass().equals(SimpleTimeZone.class);
=======
            boolean ignorePropertyReadException = obj.getClass().getName().startsWith("java.sql.")
                || obj.getClass().equals(SimpleTimeZone.class);
>>>>>>> 10246d45
            boolean first = true;

            for (PropertyDescriptor propertyDescriptor : propertyDescriptors) {
                String key = propertyDescriptor.getName();

                if ("class".equals(key)) {
                    continue;
                }

                Object propertyValue;

                try {
                    propertyValue = PropertyUtils.readPropertyValue(obj, propertyDescriptor);
                } catch (Exception e) {
                    if (!ignorePropertyReadException) {
                        throw new FacesException("Error in conversion Java Object to JavaScript", e);
                    } else {
                        continue;
                    }
                }

                if (!first) {
                    appendable.append(',');
                }

                appendEncodedString(appendable, key);
                appendable.append(":");
                appendScript(appendable, propertyValue, cycleBusterMap);
                first = false;
            }

            appendable.append("} ");
        }

        if (cycleBusterValue == null) {
            cycleBusterMap.remove(obj);
        }
    }

    /**
     * Convert any Java Object to JavaScript representation ( as possible ) and write it to writer immediately
     *
     * @param responseWriter
     * @param obj
     * @throws IOException
     */
    public static void writeToStream(final ResponseWriter responseWriter, Object obj) throws IOException {
        appendScript(new ResponseWriterWrapper(responseWriter), obj, new IdentityHashMap<Object, Boolean>());
    }

    /**
     * Convert any Java Object to JavaScript representation ( as possible ).
     *
     * @param obj
     * @return
     */
    public static String toScript(Object obj) {
        StringBuilder sb = new StringBuilder();

        try {
            appendScript(sb, obj, new IdentityHashMap<Object, Boolean>());
        } catch (IOException e) {

            // ignore
        }

        return sb.toString();
    }

    public static void appendScript(Appendable appendable, Object obj) throws IOException {
        appendScript(appendable, obj, new IdentityHashMap<Object, Boolean>());
    }

    public static void appendEncodedString(Appendable appendable, Object obj) throws IOException {
        appendable.append("\"");
        appendEncoded(appendable, obj);
        appendable.append("\"");
    }

    public static void appendEncoded(Appendable appendable, Object obj) throws IOException {
        JSEncoder encoder = new JSEncoder();
        char[] chars = obj.toString().toCharArray();

        for (int i = 0; i < chars.length; i++) {
            char c = chars[i];

            if (!encoder.compile(c)) {
                appendable.append(CharBuffer.wrap(encoder.encode(c)));
            } else {
                appendable.append(c);
            }
        }
    }

    public static String getValidJavascriptName(String s) {
        StringBuffer buf = null;
        final int len = s.length();

        for (int i = 0; i < len; i++) {
            char c = s.charAt(i);

            if (Character.isLetterOrDigit(c) || c == '_') {

                // allowed char
                if (buf != null) {
                    buf.append(c);
                }
            } else {
                if (buf == null) {
                    buf = new StringBuffer(s.length() + 10);
                    buf.append(s.substring(0, i));
                }

                buf.append('_');

                if (c < 16) {

                    // pad single hex digit values with '0' on the left
                    buf.append('0');
                }

                if (c < 128) {

                    // first 128 chars match their byte representation in UTF-8
                    buf.append(Integer.toHexString(c).toUpperCase());
                } else {
                    byte[] bytes;

                    try {
                        bytes = Character.toString(c).getBytes("UTF-8");
                    } catch (UnsupportedEncodingException e) {
                        throw new RuntimeException(e);
                    }

                    for (int j = 0; j < bytes.length; j++) {
                        int intVal = bytes[j];

                        if (intVal < 0) {

                            // intVal will be >= 128
                            intVal = 256 + intVal;
                        } else if (intVal < 16) {

                            // pad single hex digit values with '0' on the left
                            buf.append('0');
                        }

                        buf.append(Integer.toHexString(intVal).toUpperCase());
                    }
                }
            }
        }

        return buf == null ? s : buf.toString();
    }

    public static boolean shouldRenderAttribute(Object attributeVal) {
        if (null == attributeVal) {
            return false;
        } else if (attributeVal instanceof Boolean && ((Boolean) attributeVal).booleanValue() == Boolean.FALSE.booleanValue()) {
            return false;
        } else if (attributeVal.toString().length() == 0) {
            return false;
        } else {
            return isValidProperty(attributeVal);
        }
    }

    public static boolean shouldRenderAttribute(String attributeName, Object attributeVal) {
        return shouldRenderAttribute(attributeVal);
    }

    /**
     * Test for valid value of property. by default, for non-setted properties with Java primitive types of JSF component return
     * appropriate MIN_VALUE .
     *
     * @param property - value of property returned from {@link javax.faces.component.UIComponent#getAttributes()}
     * @return true for setted property, false otherthise.
     */
    public static boolean isValidProperty(Object property) {
        if (null == property) {
            return false;
        } else if (property instanceof Integer && ((Integer) property).intValue() == Integer.MIN_VALUE) {
            return false;
        } else if (property instanceof Double && ((Double) property).doubleValue() == Double.MIN_VALUE) {
            return false;
        } else if (property instanceof Character && ((Character) property).charValue() == Character.MIN_VALUE) {
            return false;
        } else if (property instanceof Float && ((Float) property).floatValue() == Float.MIN_VALUE) {
            return false;
        } else if (property instanceof Short && ((Short) property).shortValue() == Short.MIN_VALUE) {
            return false;
        } else if (property instanceof Byte && ((Byte) property).byteValue() == Byte.MIN_VALUE) {
            return false;
        } else if (property instanceof Long && ((Long) property).longValue() == Long.MIN_VALUE) {
            return false;
        }
        return true;
    }

    /**
     * <p>
     * Escapes CSS meta-characters in string according to <a href="http://api.jquery.com/category/selectors/">jQuery
     * selectors</a> document.
     * </p>
     *
     * @param s {@link String} to escape meta-characters in
     * @return string with escaped characters.
     */
    public static String escapeCSSMetachars(String s) {
        if (s == null || s.length() == 0) {
            return s;
        }

        StringBuilder builder = new StringBuilder();

        int start = 0;
        int idx = 0;

        int length = s.length();

        for (; idx < length; idx++) {
            char c = s.charAt(idx);

            int searchIdx = Arrays.binarySearch(CSS_SELECTOR_CHARS_TO_ESCAPE, c);
            if (searchIdx >= 0) {
                builder.append(s.substring(start, idx));

                builder.append("\\");
                builder.append(c);

                start = idx + 1;
            }
        }

        builder.append(s.substring(start, idx));

        return builder.toString();
    }
}
<|MERGE_RESOLUTION|>--- conflicted
+++ resolved
@@ -1,420 +1,416 @@
-/**
- * License Agreement.
- *
- * Rich Faces - Natural Ajax for Java Server Faces (JSF)
- *
- * Copyright (C) 2007 Exadel, Inc.
- *
- * This library is free software; you can redistribute it and/or
- * modify it under the terms of the GNU Lesser General Public
- * License version 2.1 as published by the Free Software Foundation.
- *
- * This library is distributed in the hope that it will be useful,
- * but WITHOUT ANY WARRANTY; without even the implied warranty of
- * MERCHANTABILITY or FITNESS FOR A PARTICULAR PURPOSE.  See the GNU
- * Lesser General Public License for more details.
- *
- * You should have received a copy of the GNU Lesser General Public
- * License along with this library; if not, write to the Free Software
- * Foundation, Inc., 51 Franklin Street, Fifth Floor, Boston, MA 02110-1301  USA
- */
-package org.ajax4jsf.javascript;
-
-import java.beans.PropertyDescriptor;
-import java.io.IOException;
-import java.io.UnsupportedEncodingException;
-import java.lang.reflect.Array;
-import java.nio.CharBuffer;
-import java.text.MessageFormat;
-import java.util.Arrays;
-import java.util.Collection;
-import java.util.IdentityHashMap;
-import java.util.Iterator;
-import java.util.Map;
-import java.util.MissingResourceException;
-import java.util.SimpleTimeZone;
-
-import javax.faces.FacesException;
-import javax.faces.context.ResponseWriter;
-
-import org.ajax4jsf.Messages;
-import org.richfaces.log.Logger;
-import org.richfaces.log.RichfacesLogger;
-
-/**
- * @author shura (latest modification by $Author: alexsmirnov $)
- * @version $Revision: 1.1.2.3 $ $Date: 2007/01/24 13:22:31 $
- */
-public final class ScriptUtils {
-    private static final Logger LOG = RichfacesLogger.UTIL.getLogger();
-    // there is the same pattern in client-side code:
-    // richfaces.js - RichFaces.escapeCSSMetachars(s)
-    private static final char[] CSS_SELECTOR_CHARS_TO_ESCAPE = createSortedCharArray("#;&,.+*~':\"!^$[]()=>|/");
-
-    /**
-     * This is utility class, don't instantiate.
-     */
-    private ScriptUtils() {
-    }
-
-    private static char[] createSortedCharArray(String s) {
-        char[] cs = s.toCharArray();
-        Arrays.sort(cs);
-        return cs;
-    }
-
-    private static void appendScript(Appendable appendable, Object obj, Map<Object, Boolean> cycleBusterMap) throws IOException {
-        Boolean cycleBusterValue = cycleBusterMap.put(obj, Boolean.TRUE);
-
-        if (cycleBusterValue != null) {
-            if (LOG.isDebugEnabled()) {
-                String formattedMessage;
-                try {
-                    formattedMessage = Messages.getMessage(Messages.JAVASCRIPT_CIRCULAR_REFERENCE, obj);
-                } catch (MissingResourceException e) {
-                    // ignore exception: workaround for unit tests
-                    formattedMessage = MessageFormat.format("Circular reference serializing object to JS: {0}", obj);
-                }
-
-                LOG.debug(formattedMessage);
-            }
-            appendable.append("null");
-        } else if (null == obj) {
-            // TODO nick - skip non-rendered values like Integer.MIN_VALUE
-            appendable.append("null");
-        } else if (obj instanceof ScriptString) {
-            ((ScriptString) obj).appendScript(appendable);
-        } else if (obj.getClass().isArray()) {
-            appendable.append("[");
-
-            boolean first = true;
-
-            for (int i = 0; i < Array.getLength(obj); i++) {
-                Object element = Array.get(obj, i);
-
-                if (!first) {
-                    appendable.append(',');
-                }
-
-                appendScript(appendable, element, cycleBusterMap);
-                first = false;
-            }
-
-            appendable.append("] ");
-        } else if (obj instanceof Collection<?>) {
-
-            // Collections put as JavaScript array.
-            @SuppressWarnings("unchecked")
-            Collection<Object> collection = (Collection<Object>) obj;
-
-            appendable.append("[");
-
-            boolean first = true;
-
-            for (Iterator<Object> iter = collection.iterator(); iter.hasNext();) {
-                Object element = iter.next();
-
-                if (!first) {
-                    appendable.append(',');
-                }
-
-                appendScript(appendable, element, cycleBusterMap);
-                first = false;
-            }
-
-            appendable.append("] ");
-        } else if (obj instanceof Map<?, ?>) {
-
-            // Maps put as JavaScript hash.
-            @SuppressWarnings("unchecked")
-            Map<Object, Object> map = (Map<Object, Object>) obj;
-
-            appendable.append("{");
-
-            boolean first = true;
-
-            for (Map.Entry<Object, Object> entry : map.entrySet()) {
-                if (!first) {
-                    appendable.append(',');
-                }
-
-                appendEncodedString(appendable, entry.getKey());
-                appendable.append(":");
-                appendScript(appendable, entry.getValue(), cycleBusterMap);
-                first = false;
-            }
-
-            appendable.append("} ");
-        } else if (obj instanceof Number || obj instanceof Boolean) {
-
-            // numbers and boolean put as-is, without conversion
-            appendable.append(obj.toString());
-        } else if (obj instanceof String) {
-
-            // all other put as encoded strings.
-            appendEncodedString(appendable, obj);
-        } else if (obj instanceof Character) {
-            appendEncodedString(appendable, obj);
-        } else if (obj instanceof Enum<?>) {
-
-            // all other put as encoded strings.
-            appendEncodedString(appendable, obj);
-        } else {
-
-            // All other objects threaded as Java Beans.
-            appendable.append("{");
-
-            PropertyDescriptor[] propertyDescriptors;
-
-            try {
-                propertyDescriptors = PropertyUtils.getPropertyDescriptors(obj);
-            } catch (Exception e) {
-                throw new FacesException("Error in conversion Java Object to JavaScript", e);
-            }
-
-<<<<<<< HEAD
-            boolean ignorePropertyReadException = obj.getClass().getName().startsWith("java.sql.") || obj.getClass().equals(SimpleTimeZone.class);
-=======
-            boolean ignorePropertyReadException = obj.getClass().getName().startsWith("java.sql.")
-                || obj.getClass().equals(SimpleTimeZone.class);
->>>>>>> 10246d45
-            boolean first = true;
-
-            for (PropertyDescriptor propertyDescriptor : propertyDescriptors) {
-                String key = propertyDescriptor.getName();
-
-                if ("class".equals(key)) {
-                    continue;
-                }
-
-                Object propertyValue;
-
-                try {
-                    propertyValue = PropertyUtils.readPropertyValue(obj, propertyDescriptor);
-                } catch (Exception e) {
-                    if (!ignorePropertyReadException) {
-                        throw new FacesException("Error in conversion Java Object to JavaScript", e);
-                    } else {
-                        continue;
-                    }
-                }
-
-                if (!first) {
-                    appendable.append(',');
-                }
-
-                appendEncodedString(appendable, key);
-                appendable.append(":");
-                appendScript(appendable, propertyValue, cycleBusterMap);
-                first = false;
-            }
-
-            appendable.append("} ");
-        }
-
-        if (cycleBusterValue == null) {
-            cycleBusterMap.remove(obj);
-        }
-    }
-
-    /**
-     * Convert any Java Object to JavaScript representation ( as possible ) and write it to writer immediately
-     *
-     * @param responseWriter
-     * @param obj
-     * @throws IOException
-     */
-    public static void writeToStream(final ResponseWriter responseWriter, Object obj) throws IOException {
-        appendScript(new ResponseWriterWrapper(responseWriter), obj, new IdentityHashMap<Object, Boolean>());
-    }
-
-    /**
-     * Convert any Java Object to JavaScript representation ( as possible ).
-     *
-     * @param obj
-     * @return
-     */
-    public static String toScript(Object obj) {
-        StringBuilder sb = new StringBuilder();
-
-        try {
-            appendScript(sb, obj, new IdentityHashMap<Object, Boolean>());
-        } catch (IOException e) {
-
-            // ignore
-        }
-
-        return sb.toString();
-    }
-
-    public static void appendScript(Appendable appendable, Object obj) throws IOException {
-        appendScript(appendable, obj, new IdentityHashMap<Object, Boolean>());
-    }
-
-    public static void appendEncodedString(Appendable appendable, Object obj) throws IOException {
-        appendable.append("\"");
-        appendEncoded(appendable, obj);
-        appendable.append("\"");
-    }
-
-    public static void appendEncoded(Appendable appendable, Object obj) throws IOException {
-        JSEncoder encoder = new JSEncoder();
-        char[] chars = obj.toString().toCharArray();
-
-        for (int i = 0; i < chars.length; i++) {
-            char c = chars[i];
-
-            if (!encoder.compile(c)) {
-                appendable.append(CharBuffer.wrap(encoder.encode(c)));
-            } else {
-                appendable.append(c);
-            }
-        }
-    }
-
-    public static String getValidJavascriptName(String s) {
-        StringBuffer buf = null;
-        final int len = s.length();
-
-        for (int i = 0; i < len; i++) {
-            char c = s.charAt(i);
-
-            if (Character.isLetterOrDigit(c) || c == '_') {
-
-                // allowed char
-                if (buf != null) {
-                    buf.append(c);
-                }
-            } else {
-                if (buf == null) {
-                    buf = new StringBuffer(s.length() + 10);
-                    buf.append(s.substring(0, i));
-                }
-
-                buf.append('_');
-
-                if (c < 16) {
-
-                    // pad single hex digit values with '0' on the left
-                    buf.append('0');
-                }
-
-                if (c < 128) {
-
-                    // first 128 chars match their byte representation in UTF-8
-                    buf.append(Integer.toHexString(c).toUpperCase());
-                } else {
-                    byte[] bytes;
-
-                    try {
-                        bytes = Character.toString(c).getBytes("UTF-8");
-                    } catch (UnsupportedEncodingException e) {
-                        throw new RuntimeException(e);
-                    }
-
-                    for (int j = 0; j < bytes.length; j++) {
-                        int intVal = bytes[j];
-
-                        if (intVal < 0) {
-
-                            // intVal will be >= 128
-                            intVal = 256 + intVal;
-                        } else if (intVal < 16) {
-
-                            // pad single hex digit values with '0' on the left
-                            buf.append('0');
-                        }
-
-                        buf.append(Integer.toHexString(intVal).toUpperCase());
-                    }
-                }
-            }
-        }
-
-        return buf == null ? s : buf.toString();
-    }
-
-    public static boolean shouldRenderAttribute(Object attributeVal) {
-        if (null == attributeVal) {
-            return false;
-        } else if (attributeVal instanceof Boolean && ((Boolean) attributeVal).booleanValue() == Boolean.FALSE.booleanValue()) {
-            return false;
-        } else if (attributeVal.toString().length() == 0) {
-            return false;
-        } else {
-            return isValidProperty(attributeVal);
-        }
-    }
-
-    public static boolean shouldRenderAttribute(String attributeName, Object attributeVal) {
-        return shouldRenderAttribute(attributeVal);
-    }
-
-    /**
-     * Test for valid value of property. by default, for non-setted properties with Java primitive types of JSF component return
-     * appropriate MIN_VALUE .
-     *
-     * @param property - value of property returned from {@link javax.faces.component.UIComponent#getAttributes()}
-     * @return true for setted property, false otherthise.
-     */
-    public static boolean isValidProperty(Object property) {
-        if (null == property) {
-            return false;
-        } else if (property instanceof Integer && ((Integer) property).intValue() == Integer.MIN_VALUE) {
-            return false;
-        } else if (property instanceof Double && ((Double) property).doubleValue() == Double.MIN_VALUE) {
-            return false;
-        } else if (property instanceof Character && ((Character) property).charValue() == Character.MIN_VALUE) {
-            return false;
-        } else if (property instanceof Float && ((Float) property).floatValue() == Float.MIN_VALUE) {
-            return false;
-        } else if (property instanceof Short && ((Short) property).shortValue() == Short.MIN_VALUE) {
-            return false;
-        } else if (property instanceof Byte && ((Byte) property).byteValue() == Byte.MIN_VALUE) {
-            return false;
-        } else if (property instanceof Long && ((Long) property).longValue() == Long.MIN_VALUE) {
-            return false;
-        }
-        return true;
-    }
-
-    /**
-     * <p>
-     * Escapes CSS meta-characters in string according to <a href="http://api.jquery.com/category/selectors/">jQuery
-     * selectors</a> document.
-     * </p>
-     *
-     * @param s {@link String} to escape meta-characters in
-     * @return string with escaped characters.
-     */
-    public static String escapeCSSMetachars(String s) {
-        if (s == null || s.length() == 0) {
-            return s;
-        }
-
-        StringBuilder builder = new StringBuilder();
-
-        int start = 0;
-        int idx = 0;
-
-        int length = s.length();
-
-        for (; idx < length; idx++) {
-            char c = s.charAt(idx);
-
-            int searchIdx = Arrays.binarySearch(CSS_SELECTOR_CHARS_TO_ESCAPE, c);
-            if (searchIdx >= 0) {
-                builder.append(s.substring(start, idx));
-
-                builder.append("\\");
-                builder.append(c);
-
-                start = idx + 1;
-            }
-        }
-
-        builder.append(s.substring(start, idx));
-
-        return builder.toString();
-    }
-}
+/**
+ * License Agreement.
+ *
+ * Rich Faces - Natural Ajax for Java Server Faces (JSF)
+ *
+ * Copyright (C) 2007 Exadel, Inc.
+ *
+ * This library is free software; you can redistribute it and/or
+ * modify it under the terms of the GNU Lesser General Public
+ * License version 2.1 as published by the Free Software Foundation.
+ *
+ * This library is distributed in the hope that it will be useful,
+ * but WITHOUT ANY WARRANTY; without even the implied warranty of
+ * MERCHANTABILITY or FITNESS FOR A PARTICULAR PURPOSE.  See the GNU
+ * Lesser General Public License for more details.
+ *
+ * You should have received a copy of the GNU Lesser General Public
+ * License along with this library; if not, write to the Free Software
+ * Foundation, Inc., 51 Franklin Street, Fifth Floor, Boston, MA 02110-1301  USA
+ */
+package org.ajax4jsf.javascript;
+
+import java.beans.PropertyDescriptor;
+import java.io.IOException;
+import java.io.UnsupportedEncodingException;
+import java.lang.reflect.Array;
+import java.nio.CharBuffer;
+import java.text.MessageFormat;
+import java.util.Arrays;
+import java.util.Collection;
+import java.util.IdentityHashMap;
+import java.util.Iterator;
+import java.util.Map;
+import java.util.MissingResourceException;
+import java.util.SimpleTimeZone;
+
+import javax.faces.FacesException;
+import javax.faces.context.ResponseWriter;
+
+import org.ajax4jsf.Messages;
+import org.richfaces.log.Logger;
+import org.richfaces.log.RichfacesLogger;
+
+/**
+ * @author shura (latest modification by $Author: alexsmirnov $)
+ * @version $Revision: 1.1.2.3 $ $Date: 2007/01/24 13:22:31 $
+ */
+public final class ScriptUtils {
+    private static final Logger LOG = RichfacesLogger.UTIL.getLogger();
+    // there is the same pattern in client-side code:
+    // richfaces.js - RichFaces.escapeCSSMetachars(s)
+    private static final char[] CSS_SELECTOR_CHARS_TO_ESCAPE = createSortedCharArray("#;&,.+*~':\"!^$[]()=>|/");
+
+    /**
+     * This is utility class, don't instantiate.
+     */
+    private ScriptUtils() {
+    }
+
+    private static char[] createSortedCharArray(String s) {
+        char[] cs = s.toCharArray();
+        Arrays.sort(cs);
+        return cs;
+    }
+
+    private static void appendScript(Appendable appendable, Object obj, Map<Object, Boolean> cycleBusterMap) throws IOException {
+        Boolean cycleBusterValue = cycleBusterMap.put(obj, Boolean.TRUE);
+
+        if (cycleBusterValue != null) {
+            if (LOG.isDebugEnabled()) {
+                String formattedMessage;
+                try {
+                    formattedMessage = Messages.getMessage(Messages.JAVASCRIPT_CIRCULAR_REFERENCE, obj);
+                } catch (MissingResourceException e) {
+                    // ignore exception: workaround for unit tests
+                    formattedMessage = MessageFormat.format("Circular reference serializing object to JS: {0}", obj);
+                }
+
+                LOG.debug(formattedMessage);
+            }
+            appendable.append("null");
+        } else if (null == obj) {
+            // TODO nick - skip non-rendered values like Integer.MIN_VALUE
+            appendable.append("null");
+        } else if (obj instanceof ScriptString) {
+            ((ScriptString) obj).appendScript(appendable);
+        } else if (obj.getClass().isArray()) {
+            appendable.append("[");
+
+            boolean first = true;
+
+            for (int i = 0; i < Array.getLength(obj); i++) {
+                Object element = Array.get(obj, i);
+
+                if (!first) {
+                    appendable.append(',');
+                }
+
+                appendScript(appendable, element, cycleBusterMap);
+                first = false;
+            }
+
+            appendable.append("] ");
+        } else if (obj instanceof Collection<?>) {
+
+            // Collections put as JavaScript array.
+            @SuppressWarnings("unchecked")
+            Collection<Object> collection = (Collection<Object>) obj;
+
+            appendable.append("[");
+
+            boolean first = true;
+
+            for (Iterator<Object> iter = collection.iterator(); iter.hasNext();) {
+                Object element = iter.next();
+
+                if (!first) {
+                    appendable.append(',');
+                }
+
+                appendScript(appendable, element, cycleBusterMap);
+                first = false;
+            }
+
+            appendable.append("] ");
+        } else if (obj instanceof Map<?, ?>) {
+
+            // Maps put as JavaScript hash.
+            @SuppressWarnings("unchecked")
+            Map<Object, Object> map = (Map<Object, Object>) obj;
+
+            appendable.append("{");
+
+            boolean first = true;
+
+            for (Map.Entry<Object, Object> entry : map.entrySet()) {
+                if (!first) {
+                    appendable.append(',');
+                }
+
+                appendEncodedString(appendable, entry.getKey());
+                appendable.append(":");
+                appendScript(appendable, entry.getValue(), cycleBusterMap);
+                first = false;
+            }
+
+            appendable.append("} ");
+        } else if (obj instanceof Number || obj instanceof Boolean) {
+
+            // numbers and boolean put as-is, without conversion
+            appendable.append(obj.toString());
+        } else if (obj instanceof String) {
+
+            // all other put as encoded strings.
+            appendEncodedString(appendable, obj);
+        } else if (obj instanceof Character) {
+            appendEncodedString(appendable, obj);
+        } else if (obj instanceof Enum<?>) {
+
+            // all other put as encoded strings.
+            appendEncodedString(appendable, obj);
+        } else {
+
+            // All other objects threaded as Java Beans.
+            appendable.append("{");
+
+            PropertyDescriptor[] propertyDescriptors;
+
+            try {
+                propertyDescriptors = PropertyUtils.getPropertyDescriptors(obj);
+            } catch (Exception e) {
+                throw new FacesException("Error in conversion Java Object to JavaScript", e);
+            }
+
+            boolean ignorePropertyReadException = obj.getClass().getName().startsWith("java.sql.")
+                || obj.getClass().equals(SimpleTimeZone.class);
+            boolean first = true;
+
+            for (PropertyDescriptor propertyDescriptor : propertyDescriptors) {
+                String key = propertyDescriptor.getName();
+
+                if ("class".equals(key)) {
+                    continue;
+                }
+
+                Object propertyValue;
+
+                try {
+                    propertyValue = PropertyUtils.readPropertyValue(obj, propertyDescriptor);
+                } catch (Exception e) {
+                    if (!ignorePropertyReadException) {
+                        throw new FacesException("Error in conversion Java Object to JavaScript", e);
+                    } else {
+                        continue;
+                    }
+                }
+
+                if (!first) {
+                    appendable.append(',');
+                }
+
+                appendEncodedString(appendable, key);
+                appendable.append(":");
+                appendScript(appendable, propertyValue, cycleBusterMap);
+                first = false;
+            }
+
+            appendable.append("} ");
+        }
+
+        if (cycleBusterValue == null) {
+            cycleBusterMap.remove(obj);
+        }
+    }
+
+    /**
+     * Convert any Java Object to JavaScript representation ( as possible ) and write it to writer immediately
+     *
+     * @param responseWriter
+     * @param obj
+     * @throws IOException
+     */
+    public static void writeToStream(final ResponseWriter responseWriter, Object obj) throws IOException {
+        appendScript(new ResponseWriterWrapper(responseWriter), obj, new IdentityHashMap<Object, Boolean>());
+    }
+
+    /**
+     * Convert any Java Object to JavaScript representation ( as possible ).
+     *
+     * @param obj
+     * @return
+     */
+    public static String toScript(Object obj) {
+        StringBuilder sb = new StringBuilder();
+
+        try {
+            appendScript(sb, obj, new IdentityHashMap<Object, Boolean>());
+        } catch (IOException e) {
+
+            // ignore
+        }
+
+        return sb.toString();
+    }
+
+    public static void appendScript(Appendable appendable, Object obj) throws IOException {
+        appendScript(appendable, obj, new IdentityHashMap<Object, Boolean>());
+    }
+
+    public static void appendEncodedString(Appendable appendable, Object obj) throws IOException {
+        appendable.append("\"");
+        appendEncoded(appendable, obj);
+        appendable.append("\"");
+    }
+
+    public static void appendEncoded(Appendable appendable, Object obj) throws IOException {
+        JSEncoder encoder = new JSEncoder();
+        char[] chars = obj.toString().toCharArray();
+
+        for (int i = 0; i < chars.length; i++) {
+            char c = chars[i];
+
+            if (!encoder.compile(c)) {
+                appendable.append(CharBuffer.wrap(encoder.encode(c)));
+            } else {
+                appendable.append(c);
+            }
+        }
+    }
+
+    public static String getValidJavascriptName(String s) {
+        StringBuffer buf = null;
+        final int len = s.length();
+
+        for (int i = 0; i < len; i++) {
+            char c = s.charAt(i);
+
+            if (Character.isLetterOrDigit(c) || c == '_') {
+
+                // allowed char
+                if (buf != null) {
+                    buf.append(c);
+                }
+            } else {
+                if (buf == null) {
+                    buf = new StringBuffer(s.length() + 10);
+                    buf.append(s.substring(0, i));
+                }
+
+                buf.append('_');
+
+                if (c < 16) {
+
+                    // pad single hex digit values with '0' on the left
+                    buf.append('0');
+                }
+
+                if (c < 128) {
+
+                    // first 128 chars match their byte representation in UTF-8
+                    buf.append(Integer.toHexString(c).toUpperCase());
+                } else {
+                    byte[] bytes;
+
+                    try {
+                        bytes = Character.toString(c).getBytes("UTF-8");
+                    } catch (UnsupportedEncodingException e) {
+                        throw new RuntimeException(e);
+                    }
+
+                    for (int j = 0; j < bytes.length; j++) {
+                        int intVal = bytes[j];
+
+                        if (intVal < 0) {
+
+                            // intVal will be >= 128
+                            intVal = 256 + intVal;
+                        } else if (intVal < 16) {
+
+                            // pad single hex digit values with '0' on the left
+                            buf.append('0');
+                        }
+
+                        buf.append(Integer.toHexString(intVal).toUpperCase());
+                    }
+                }
+            }
+        }
+
+        return buf == null ? s : buf.toString();
+    }
+
+    public static boolean shouldRenderAttribute(Object attributeVal) {
+        if (null == attributeVal) {
+            return false;
+        } else if (attributeVal instanceof Boolean && ((Boolean) attributeVal).booleanValue() == Boolean.FALSE.booleanValue()) {
+            return false;
+        } else if (attributeVal.toString().length() == 0) {
+            return false;
+        } else {
+            return isValidProperty(attributeVal);
+        }
+    }
+
+    public static boolean shouldRenderAttribute(String attributeName, Object attributeVal) {
+        return shouldRenderAttribute(attributeVal);
+    }
+
+    /**
+     * Test for valid value of property. by default, for non-setted properties with Java primitive types of JSF component return
+     * appropriate MIN_VALUE .
+     *
+     * @param property - value of property returned from {@link javax.faces.component.UIComponent#getAttributes()}
+     * @return true for setted property, false otherthise.
+     */
+    public static boolean isValidProperty(Object property) {
+        if (null == property) {
+            return false;
+        } else if (property instanceof Integer && ((Integer) property).intValue() == Integer.MIN_VALUE) {
+            return false;
+        } else if (property instanceof Double && ((Double) property).doubleValue() == Double.MIN_VALUE) {
+            return false;
+        } else if (property instanceof Character && ((Character) property).charValue() == Character.MIN_VALUE) {
+            return false;
+        } else if (property instanceof Float && ((Float) property).floatValue() == Float.MIN_VALUE) {
+            return false;
+        } else if (property instanceof Short && ((Short) property).shortValue() == Short.MIN_VALUE) {
+            return false;
+        } else if (property instanceof Byte && ((Byte) property).byteValue() == Byte.MIN_VALUE) {
+            return false;
+        } else if (property instanceof Long && ((Long) property).longValue() == Long.MIN_VALUE) {
+            return false;
+        }
+        return true;
+    }
+
+    /**
+     * <p>
+     * Escapes CSS meta-characters in string according to <a href="http://api.jquery.com/category/selectors/">jQuery
+     * selectors</a> document.
+     * </p>
+     *
+     * @param s {@link String} to escape meta-characters in
+     * @return string with escaped characters.
+     */
+    public static String escapeCSSMetachars(String s) {
+        if (s == null || s.length() == 0) {
+            return s;
+        }
+
+        StringBuilder builder = new StringBuilder();
+
+        int start = 0;
+        int idx = 0;
+
+        int length = s.length();
+
+        for (; idx < length; idx++) {
+            char c = s.charAt(idx);
+
+            int searchIdx = Arrays.binarySearch(CSS_SELECTOR_CHARS_TO_ESCAPE, c);
+            if (searchIdx >= 0) {
+                builder.append(s.substring(start, idx));
+
+                builder.append("\\");
+                builder.append(c);
+
+                start = idx + 1;
+            }
+        }
+
+        builder.append(s.substring(start, idx));
+
+        return builder.toString();
+    }
+}