<!--
        JBoss, Home of Professional Open Source Copyright 2010, Red Hat, Inc.
        and individual contributors by the @authors tag. See the copyright.txt
        in the distribution for a full listing of individual contributors.
        This is free software; you can redistribute it and/or modify it under
        the terms of the GNU Lesser General Public License as published by the
        Free Software Foundation; either version 2.1 of the License, or (at
        your option) any later version. This software is distributed in the
        hope that it will be useful, but WITHOUT ANY WARRANTY; without even
        the implied warranty of MERCHANTABILITY or FITNESS FOR A PARTICULAR
        PURPOSE. See the GNU Lesser General Public License for more details.
        You should have received a copy of the GNU Lesser General Public
        License along with this software; if not, write to the Free Software
        Foundation, Inc., 51 Franklin St, Fifth Floor, Boston, MA 02110-1301
        USA, or see the FSF site: http://www.fsf.org.
    -->
<project xmlns="http://maven.apache.org/POM/4.0.0" xmlns:xsi="http://www.w3.org/2001/XMLSchema-instance"
    xsi:schemaLocation="http://maven.apache.org/POM/4.0.0 http://maven.apache.org/xsd/maven-4.0.0.xsd">

    <parent>
        <groupId>org.richfaces.core</groupId>
        <artifactId>richfaces-core-parent</artifactId>
        <version>4.1.0.20110805-M1</version>
        <relativePath>../parent/pom.xml</relativePath>
    </parent>

<<<<<<< HEAD
	<parent>
		<groupId>org.richfaces.core</groupId>
		<artifactId>richfaces-core-parent</artifactId>
		<version>4.0.0.Final</version>
		<relativePath>../parent/pom.xml</relativePath>
	</parent>
=======
    <modelVersion>4.0.0</modelVersion>
    <groupId>org.richfaces.core</groupId>
    <artifactId>richfaces-core-impl</artifactId>
    <name>RichFaces Core Implementation</name>
>>>>>>> 10246d45

    <description>
        The RichFaces Core Implementation.
    </description>

    <dependencies>
        <!-- Runtime Dependencies -->
        <dependency>
            <groupId>org.richfaces.core</groupId>
            <artifactId>richfaces-core-api</artifactId>
        </dependency>
        <dependency>
            <groupId>net.sourceforge.cssparser</groupId>
            <artifactId>cssparser</artifactId>
        </dependency>
        <dependency>
            <groupId>com.google.guava</groupId>
            <artifactId>guava</artifactId>
        </dependency>

        <!-- Provided Dependencies -->
        <dependency>
            <groupId>javax.el</groupId>
            <artifactId>el-api</artifactId>
            <scope>provided</scope>
        </dependency>
        <dependency>
            <groupId>org.jboss.spec.javax.servlet</groupId>
            <artifactId>jboss-servlet-api_3.0_spec</artifactId>
            <scope>provided</scope>
        </dependency>
        <dependency>
            <groupId>javax.servlet.jsp</groupId>
            <artifactId>jsp-api</artifactId>
            <scope>provided</scope>
        </dependency>
        <dependency>
            <groupId>javax.servlet.jsp.jstl</groupId>
            <artifactId>jstl-api</artifactId>
            <scope>provided</scope>
        </dependency>

        <!-- Cache Impls -->
        <dependency>
            <groupId>org.jboss.cache</groupId>
            <artifactId>jbosscache-core</artifactId>
            <optional>true</optional>
        </dependency>
        <dependency>
            <groupId>net.sf.ehcache</groupId>
            <artifactId>ehcache</artifactId>
            <optional>true</optional>
        </dependency>
        <dependency>
            <groupId>opensymphony</groupId>
            <artifactId>oscache</artifactId>
            <optional>true</optional>
        </dependency>

        <!-- Push dependencies -->
        <dependency>
            <groupId>org.atmosphere</groupId>
            <artifactId>atmosphere-runtime</artifactId>
            <optional>true</optional>
        </dependency>
        <dependency>
            <groupId>javax.jms</groupId>
            <artifactId>jms</artifactId>
            <optional>true</optional>
        </dependency>

        <!-- Test Dependencies -->
        <dependency>
            <groupId>org.jboss.test-jsf</groupId>
            <artifactId>htmlunit-client</artifactId>
            <scope>test</scope>

            <exclusions>
                <exclusion>
                    <groupId>javax.servlet</groupId>
                    <artifactId>servlet-api</artifactId>
                </exclusion>
            </exclusions>
        </dependency>
        <dependency>
            <groupId>org.jboss.test-jsf</groupId>
            <artifactId>jsf-mock</artifactId>
            <scope>test</scope>
        </dependency>
        <dependency>
            <groupId>org.easymock</groupId>
            <artifactId>easymock</artifactId>
            <scope>test</scope>
        </dependency>
        <dependency>
            <groupId>org.easymock</groupId>
            <artifactId>easymockclassextension</artifactId>
            <scope>test</scope>
        </dependency>
    </dependencies>

    <build>
        <plugins>
            <plugin>
                <!-- Checkstyle only required here because suppressions needed -->
                <artifactId>maven-checkstyle-plugin</artifactId>
                <configuration>
                    <suppressionsLocation>${project.basedir}/richfaces-suppressions.xml</suppressionsLocation>
                </configuration>
            </plugin>

            <plugin>
                <groupId>org.codehaus.mojo</groupId>
                <artifactId>buildnumber-maven-plugin</artifactId>
                <executions>
                    <execution>
                        <phase>validate</phase>
                        <goals>
                            <goal>create</goal>
                        </goals>
                    </execution>
                </executions>
                <configuration>
                    <doCheck>false</doCheck>
                    <doUpdate>false</doUpdate>
                    <revisionOnScmFailure>unknown</revisionOnScmFailure>
                    <timestampFormat>{0,date,MM/dd/yyyy h:mm:ss a}</timestampFormat>
                </configuration>
            </plugin>
            <plugin>
                <groupId>org.apache.maven.plugins</groupId>
                <artifactId>maven-jar-plugin</artifactId>
                <configuration>
                    <archive>
                        <manifestEntries>
                            <SCM-Revision>${buildNumber}</SCM-Revision>
                            <SCM-Timestamp>${timestamp}</SCM-Timestamp>
                        </manifestEntries>
                    </archive>
                </configuration>
            </plugin>
        </plugins>
    </build>

    <profiles>
        <profile>
            <id>release</id>
            <!-- TODO need to centralize - need to research first -->
            <build>
                <plugins>
                    <plugin>
                        <!--
                                  TODO - this can go to central, but should check settings. This is
                                  also related to docs so perhaps add to a doc profile Configure
                                  JavaScript Doc Tool
                              -->
                        <groupId>gr.abiss.mvn.plugins</groupId>
                        <artifactId>maven-jstools-plugin</artifactId>
                        <executions>
                            <execution>
                                <id>jsdoc</id>
                                <configuration>
                                    <jsDir>${basedir}/src/main/resources/META-INF/resources</jsDir>
                                    <includes>**/*.js</includes>
                                    <caseSensitive>true</caseSensitive>
                                </configuration>
                                <goals>
                                    <goal>jsdoc</goal>
                                </goals>
                                <phase>process-sources</phase>
                            </execution>
                        </executions>
                    </plugin>
                    <plugin>
                        <!-- pack jsdoc to jar -->
                        <artifactId>maven-jar-plugin</artifactId>
                        <executions>
                            <execution>
                                <id>pack-jsodcs</id>
                                <phase>package</phase>
                                <goals>
                                    <goal>jar</goal>
                                </goals>
                                <configuration>
                                    <classesDirectory>${basedir}/target/site/jsdoc</classesDirectory>
                                    <classifier>jsdoc</classifier>
                                    <excludes>
                                        <exclude>**/symbols/src/*</exclude>
                                    </excludes>
                                </configuration>
                            </execution>
                        </executions>
                    </plugin>
                </plugins>
            </build>
        </profile>
    </profiles>

<<<<<<< HEAD
	<scm>
		<connection>scm:svn:http://anonsvn.jboss.org/repos/richfaces/tags/4.0.0.20110319-Final/core/impl</connection>
		<developerConnection>scm:svn:https://svn.jboss.org/repos/richfaces/tags/4.0.0.20110319-Final/core/impl</developerConnection>
		<url>http://fisheye.jboss.org/browse/richfaces/tags/4.0.0.20110319-Final/core/impl</url>
	</scm>
=======
    <scm>
        <connection>scm:git:git://github.com/richfaces/core.git</connection>
        <developerConnection>scm:git:git@github.com:richfaces/core.git</developerConnection>
        <url>https://github.com/richfaces/core</url>
    </scm>
>>>>>>> 10246d45
</project><|MERGE_RESOLUTION|>--- conflicted
+++ resolved
@@ -24,19 +24,10 @@
         <relativePath>../parent/pom.xml</relativePath>
     </parent>
 
-<<<<<<< HEAD
-	<parent>
-		<groupId>org.richfaces.core</groupId>
-		<artifactId>richfaces-core-parent</artifactId>
-		<version>4.0.0.Final</version>
-		<relativePath>../parent/pom.xml</relativePath>
-	</parent>
-=======
     <modelVersion>4.0.0</modelVersion>
     <groupId>org.richfaces.core</groupId>
     <artifactId>richfaces-core-impl</artifactId>
     <name>RichFaces Core Implementation</name>
->>>>>>> 10246d45
 
     <description>
         The RichFaces Core Implementation.
@@ -235,17 +226,9 @@
         </profile>
     </profiles>
 
-<<<<<<< HEAD
-	<scm>
-		<connection>scm:svn:http://anonsvn.jboss.org/repos/richfaces/tags/4.0.0.20110319-Final/core/impl</connection>
-		<developerConnection>scm:svn:https://svn.jboss.org/repos/richfaces/tags/4.0.0.20110319-Final/core/impl</developerConnection>
-		<url>http://fisheye.jboss.org/browse/richfaces/tags/4.0.0.20110319-Final/core/impl</url>
-	</scm>
-=======
     <scm>
         <connection>scm:git:git://github.com/richfaces/core.git</connection>
         <developerConnection>scm:git:git@github.com:richfaces/core.git</developerConnection>
         <url>https://github.com/richfaces/core</url>
     </scm>
->>>>>>> 10246d45
 </project>