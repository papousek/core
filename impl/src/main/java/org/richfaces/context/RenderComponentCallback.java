/**
 * License Agreement.
 *
 * Rich Faces - Natural Ajax for Java Server Faces (JSF)
 *
 * Copyright (C) 2007 Exadel, Inc.
 *
 * This library is free software; you can redistribute it and/or
 * modify it under the terms of the GNU Lesser General Public
 * License version 2.1 as published by the Free Software Foundation.
 *
 * This library is distributed in the hope that it will be useful,
 * but WITHOUT ANY WARRANTY; without even the implied warranty of
 * MERCHANTABILITY or FITNESS FOR A PARTICULAR PURPOSE.  See the GNU
 * Lesser General Public License for more details.
 *
 * You should have received a copy of the GNU Lesser General Public
 * License along with this library; if not, write to the Free Software
 * Foundation, Inc., 51 Franklin Street, Fifth Floor, Boston, MA 02110-1301  USA
 */
package org.richfaces.context;

import java.util.Collection;
import java.util.Collections;

import javax.faces.component.UIComponent;
import javax.faces.context.FacesContext;

import org.ajax4jsf.component.AjaxClientBehavior;
import org.richfaces.renderkit.util.CoreRendererUtils;

/**
 * @author akolonitsky
 * @since Oct 13, 2009
 */
class RenderComponentCallback extends ComponentCallback {
    private Collection<String> renderIds = null;
    private boolean limitRender = false;
    private String oncomplete;
    private String onbeforedomupdate;
    private Object data;

    RenderComponentCallback(FacesContext facesContext, String behaviorEvent) {
        super(facesContext, behaviorEvent);
    }

    public boolean isLimitRender() {
        return limitRender;
    }

    public String getOnbeforedomupdate() {
        return onbeforedomupdate;
    }

    public String getOncomplete() {
        return oncomplete;
    }

    public Object getData() {
        return data;
    }

    public Collection<String> getRenderIds() {
        return (renderIds != null) ? renderIds : Collections.<String>emptySet();
    }

    @Override
    protected void doVisit(UIComponent target, AjaxClientBehavior behavior) {
        Object renderValue;
        if (behavior != null) {
            renderValue = behavior.getRender();
            limitRender = behavior.isLimitRender();
            onbeforedomupdate = behavior.getOnbeforedomupdate();
            oncomplete = behavior.getOncomplete();
            data = behavior.getData();
        } else {
            renderValue = target.getAttributes().get("render");
            limitRender = isTrue(target.getAttributes().get("limitRender"));
            onbeforedomupdate = (String) target.getAttributes().get("onbeforedomupdate");
            oncomplete = (String) target.getAttributes().get("oncomplete");
            data = target.getAttributes().get("data");
        }

        Collection<String> unresolvedRenderIds = toCollection(renderValue);
        // NB: toCollection() returns copy of original set and we're free to modify it - not used here
        renderIds = CoreRendererUtils.INSTANCE.findComponentsFor(facesContext, target, unresolvedRenderIds);
    }

    private boolean isTrue(Object value) {
        boolean result = false;

        if (value instanceof Boolean) {
            result = ((Boolean) value).booleanValue();
        } else {
            result = Boolean.valueOf(String.valueOf(value));
        }

        return result;
    }
<<<<<<< HEAD

=======
>>>>>>> 10246d45
}
<|MERGE_RESOLUTION|>--- conflicted
+++ resolved
@@ -1,104 +1,100 @@
-/**
- * License Agreement.
- *
- * Rich Faces - Natural Ajax for Java Server Faces (JSF)
- *
- * Copyright (C) 2007 Exadel, Inc.
- *
- * This library is free software; you can redistribute it and/or
- * modify it under the terms of the GNU Lesser General Public
- * License version 2.1 as published by the Free Software Foundation.
- *
- * This library is distributed in the hope that it will be useful,
- * but WITHOUT ANY WARRANTY; without even the implied warranty of
- * MERCHANTABILITY or FITNESS FOR A PARTICULAR PURPOSE.  See the GNU
- * Lesser General Public License for more details.
- *
- * You should have received a copy of the GNU Lesser General Public
- * License along with this library; if not, write to the Free Software
- * Foundation, Inc., 51 Franklin Street, Fifth Floor, Boston, MA 02110-1301  USA
- */
-package org.richfaces.context;
-
-import java.util.Collection;
-import java.util.Collections;
-
-import javax.faces.component.UIComponent;
-import javax.faces.context.FacesContext;
-
-import org.ajax4jsf.component.AjaxClientBehavior;
-import org.richfaces.renderkit.util.CoreRendererUtils;
-
-/**
- * @author akolonitsky
- * @since Oct 13, 2009
- */
-class RenderComponentCallback extends ComponentCallback {
-    private Collection<String> renderIds = null;
-    private boolean limitRender = false;
-    private String oncomplete;
-    private String onbeforedomupdate;
-    private Object data;
-
-    RenderComponentCallback(FacesContext facesContext, String behaviorEvent) {
-        super(facesContext, behaviorEvent);
-    }
-
-    public boolean isLimitRender() {
-        return limitRender;
-    }
-
-    public String getOnbeforedomupdate() {
-        return onbeforedomupdate;
-    }
-
-    public String getOncomplete() {
-        return oncomplete;
-    }
-
-    public Object getData() {
-        return data;
-    }
-
-    public Collection<String> getRenderIds() {
-        return (renderIds != null) ? renderIds : Collections.<String>emptySet();
-    }
-
-    @Override
-    protected void doVisit(UIComponent target, AjaxClientBehavior behavior) {
-        Object renderValue;
-        if (behavior != null) {
-            renderValue = behavior.getRender();
-            limitRender = behavior.isLimitRender();
-            onbeforedomupdate = behavior.getOnbeforedomupdate();
-            oncomplete = behavior.getOncomplete();
-            data = behavior.getData();
-        } else {
-            renderValue = target.getAttributes().get("render");
-            limitRender = isTrue(target.getAttributes().get("limitRender"));
-            onbeforedomupdate = (String) target.getAttributes().get("onbeforedomupdate");
-            oncomplete = (String) target.getAttributes().get("oncomplete");
-            data = target.getAttributes().get("data");
-        }
-
-        Collection<String> unresolvedRenderIds = toCollection(renderValue);
-        // NB: toCollection() returns copy of original set and we're free to modify it - not used here
-        renderIds = CoreRendererUtils.INSTANCE.findComponentsFor(facesContext, target, unresolvedRenderIds);
-    }
-
-    private boolean isTrue(Object value) {
-        boolean result = false;
-
-        if (value instanceof Boolean) {
-            result = ((Boolean) value).booleanValue();
-        } else {
-            result = Boolean.valueOf(String.valueOf(value));
-        }
-
-        return result;
-    }
-<<<<<<< HEAD
-
-=======
->>>>>>> 10246d45
-}
+/**
+ * License Agreement.
+ *
+ * Rich Faces - Natural Ajax for Java Server Faces (JSF)
+ *
+ * Copyright (C) 2007 Exadel, Inc.
+ *
+ * This library is free software; you can redistribute it and/or
+ * modify it under the terms of the GNU Lesser General Public
+ * License version 2.1 as published by the Free Software Foundation.
+ *
+ * This library is distributed in the hope that it will be useful,
+ * but WITHOUT ANY WARRANTY; without even the implied warranty of
+ * MERCHANTABILITY or FITNESS FOR A PARTICULAR PURPOSE.  See the GNU
+ * Lesser General Public License for more details.
+ *
+ * You should have received a copy of the GNU Lesser General Public
+ * License along with this library; if not, write to the Free Software
+ * Foundation, Inc., 51 Franklin Street, Fifth Floor, Boston, MA 02110-1301  USA
+ */
+package org.richfaces.context;
+
+import java.util.Collection;
+import java.util.Collections;
+
+import javax.faces.component.UIComponent;
+import javax.faces.context.FacesContext;
+
+import org.ajax4jsf.component.AjaxClientBehavior;
+import org.richfaces.renderkit.util.CoreRendererUtils;
+
+/**
+ * @author akolonitsky
+ * @since Oct 13, 2009
+ */
+class RenderComponentCallback extends ComponentCallback {
+    private Collection<String> renderIds = null;
+    private boolean limitRender = false;
+    private String oncomplete;
+    private String onbeforedomupdate;
+    private Object data;
+
+    RenderComponentCallback(FacesContext facesContext, String behaviorEvent) {
+        super(facesContext, behaviorEvent);
+    }
+
+    public boolean isLimitRender() {
+        return limitRender;
+    }
+
+    public String getOnbeforedomupdate() {
+        return onbeforedomupdate;
+    }
+
+    public String getOncomplete() {
+        return oncomplete;
+    }
+
+    public Object getData() {
+        return data;
+    }
+
+    public Collection<String> getRenderIds() {
+        return (renderIds != null) ? renderIds : Collections.<String>emptySet();
+    }
+
+    @Override
+    protected void doVisit(UIComponent target, AjaxClientBehavior behavior) {
+        Object renderValue;
+        if (behavior != null) {
+            renderValue = behavior.getRender();
+            limitRender = behavior.isLimitRender();
+            onbeforedomupdate = behavior.getOnbeforedomupdate();
+            oncomplete = behavior.getOncomplete();
+            data = behavior.getData();
+        } else {
+            renderValue = target.getAttributes().get("render");
+            limitRender = isTrue(target.getAttributes().get("limitRender"));
+            onbeforedomupdate = (String) target.getAttributes().get("onbeforedomupdate");
+            oncomplete = (String) target.getAttributes().get("oncomplete");
+            data = target.getAttributes().get("data");
+        }
+
+        Collection<String> unresolvedRenderIds = toCollection(renderValue);
+        // NB: toCollection() returns copy of original set and we're free to modify it - not used here
+        renderIds = CoreRendererUtils.INSTANCE.findComponentsFor(facesContext, target, unresolvedRenderIds);
+    }
+
+    private boolean isTrue(Object value) {
+        boolean result = false;
+
+        if (value instanceof Boolean) {
+            result = ((Boolean) value).booleanValue();
+        } else {
+            result = Boolean.valueOf(String.valueOf(value));
+        }
+
+        return result;
+    }
+}