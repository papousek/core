/**
 * @author Pavel Yaschenko
 */


(function ($, richfaces, params) {

    richfaces.blankFunction = function () {
    }; //TODO: add it to global library

    /**
     * @class Base class for all components.
     * All RichFaces components should use this class as base or another RichFaces class which based on it.
     *
     <pre><code>
     //Inheritance example:
     (function ($, richfaces, params) {

     // Constructor definition
     richfaces.MyComponent = function(componentId, [options]) {
     // call constructor of parent class
     $super.constructor.call(this, componentId, [options]);

     <span style="color:red">
     // call this.attachToDom method to attach component to dom element
     // its required for the client side API calls and to clean up after ajax request or page unload:
     // destroy method will be called if component attached to dom
     this.attachToDom(componentId);
     </span>
     };

     // define private method
     var myPrivateMethod = function () {
     }

     // Extend component class and add protected methods from parent class to our container
     richfaces.BaseComponent.extend(richfaces.BaseComponent, richfaces.MyComponent);

     // define super class link
     var $super = richfaces.MyComponent.$super;

     // Add new properties and methods
     $.extend(richfaces.MyComponent.prototype, (function (params) {
     return {
     name:"MyComponent",
     f:function (){alert("hello"),
     // destroy method definition for clean up
     destroy: function () {
     // clean up code here

     // call parent's destroy method
     $super.destroy.call(this);
     }
     }
     };
     })(params));
     })(jQuery, RichFaces);
     </code></pre>
     *
     * @memberOf RichFaces
     * @name BaseComponent
     *
     * @constructor
     * @param {String} componentId - component id
     * */
    richfaces.BaseComponent = function(componentId) {
        this.id = componentId;
        this.options = this.options || {};
    };

    var $p = {};

    var extend = function (parent, child, h) {
        h = h || {};
        var F = richfaces.blankFunction;
        F.prototype = parent.prototype;
        child.prototype = new F();
        child.prototype.constructor = child;
        child.$super = parent.prototype;
        if (child.$super == richfaces.BaseComponent.prototype) {
            var r = jQuery.extend({}, $p, h || {});
        }

        var _parent = child;

        // create wrapper with protected methods and variables
        child.extend = function (_child, _h) {
            _h = _h || {};
            var _r = jQuery.extend({}, r || h || {}, _h || {});
            return extend(_parent, _child, _r);
        }
        return r || h;
    };

    /**
     * Method extends child class prototype with parent prototype
     * and return the object with parent's protected methods
     *
     * @function
     * @name RichFaces.BaseComponent.extend
     *
     * @return {object}
     * */
    richfaces.BaseComponent.extend = function(child, h) {
        return extend(richfaces.BaseComponent, child, h);
    };


    /**
     * Easy way to create a subclass.
     *
     * Example:
     *
     * RichFaces.ui.MyClass = RichFaces.BaseComponent.extendClass({
     *     // Class name
     *     name: "MyClass",
     *
     *     // Constructor
     *     init : function (...) {
     *         // ...
     *     },
     *
     *     // public api
     *     publicFunction : function () {
     *         // ...
     *     },
     *
     *     // private api
     *     // names of private methods should start with '__' (2 underscore symbols)
     *     __privateFunction : function () {
     *         // ...
     *     },
     *
     *     __overrideMethod : function () {
     *         // if you need to use method from parent class use link to parent prototype
     *         // like in previous solution with extend method
     *         $super.__overrideMethod.call(this, ...params...);
     *
     *         //...
     *     }
     *
     * });
     *
     * RichFaces.ui.MySecondClass = RichFaces.ui.MyClass({
     *     //
     *     name : "MySecondClass",
     *
     *     // Constructor
     *     init : function (...) {
     *         // ...
     *     }
     *
     * })
     *
     * */
    richfaces.BaseComponent.extendClass = function (methods) {
        var DerivedClass = methods.init || richfaces.blankFunction;
        var SupperClass = this;

        SupperClass.extend(DerivedClass);

        DerivedClass.extendClass = SupperClass.extendClass;

        $.extend(DerivedClass.prototype, methods);

        return DerivedClass;
    };

    $.extend(richfaces.BaseComponent.prototype, (function (params) {
        return {
            /**
             * Component name.
             *
             * @name RichFaces.BaseComponent#name
             * @type String
             * */
            name: "BaseComponent",

            /**
             * Method for converting object to string
             *
             * @function
             * @name RichFaces.BaseComponent#toString
             *
             * @return {String}
             * */
            toString: function() {
                var result = [];
                if (this.constructor.$super) {
                    result[result.length] = this.constructor.$super.toString();
                }
                result[result.length] = this.name;
                return result.join(', ');
            },

            /** TODO: add jsdocs and qunit tests
             *
             */
            getValue: function() {
                return;
            },

            /**
             * Method returns element's id for event handlers binding.
             * Event API calls this method when binding by component object as selector was used.
             *
             * @function
             * @name RichFaces.BaseComponent#getEventElement
             *
             * @return {String}
             * */
            getEventElement: function() {
                return this.id;
            },

            /**
             * Attach component object to DOM element by component id, DOM element or jQuery object and returns the element
             * Its required for the client side API calls and to clean up after ajax request or document unload by
             * calling destroy method
             *
             * @function
             * @name RichFaces.BaseComponent#attachToDom
             * @param {string|DOMElement|jQuery} source - component id, DOM element or DOM elements wrapped by jQuery
             *
             * @return {DOMElement}
             * */
            attachToDom: function(source) {
                source = source || this.id;
                var element = richfaces.getDomElement(source);
                if (element) {
                    var container = element[richfaces.RICH_CONTAINER] = element[richfaces.RICH_CONTAINER] || {};
                    container.component = this;
                }
                return element;
            },

            /**
             * Detach component object from DOM element by component id, DOM element or jQuery object
             *
             * @function
             * @name RichFaces.BaseComponent#detach
             * @param {string|DOMElement|jQuery} source - component id, DOM element or DOM elements wrapped by jQuery
             *
             * */
            detach: function(source) {
                source = source || this.id;
                var element = richfaces.getDomElement(source);
                element && element[richfaces.RICH_CONTAINER] && (element[richfaces.RICH_CONTAINER].component = null);
            },

            /**
             * Invokes event on on the DOM element
             * @param eventType event type, e.g. "click"
             * @param element DOM element object
             * @param event jQuery Event
             * @param data additional data used for event handler
             * @return true if an event is successfully invoked
             */
            invokeEvent: function(eventType, element, event, data) {
                var handlerResult, result;
                var eventObj = $.extend({}, event, {type: eventType});

                if (!eventObj) {
                    if (document.createEventObject) {
                        eventObj = document.createEventObject();
                        eventObj.type = eventType;
                    }
                    else if (document.createEvent) {
                        eventObj = document.createEvent('Events');
                        eventObj.initEvent(eventType, true, false);
                    }
                }
                eventObj[richfaces.RICH_CONTAINER] = {component:this, data: data};

                var eventHandler = this.options['on' + eventType];

                if (typeof eventHandler == "function") {
                    handlerResult = eventHandler.call(element, eventObj);
                }

                if (richfaces.Event) {
                    result = richfaces.Event.callHandler(this, eventType, data);
                }

                if (result != false && handlerResult != false) result = true;

                return result;
            },

            /**
             * Destroy method. Will be called before remove component from the page
             *
             * @function
             * @name RichFaces.BaseComponent#destroy
             *
             * */
            destroy: function() {
            }
        };
    })(params));

    richfaces.BaseNonVisualComponent = function(componentId) {
        this.id = componentId;
        this.options = this.options || {};
    };

    richfaces.BaseNonVisualComponent.extend = function(child, h) {
        return extend(richfaces.BaseNonVisualComponent, child, h);
    };

    richfaces.BaseNonVisualComponent.extendClass = function (methods) {
        var DerivedClass = methods.init || richfaces.blankFunction;
        var SupperClass = this;

        SupperClass.extend(DerivedClass);

        DerivedClass.extendClass = SupperClass.extendClass;

        $.extend(DerivedClass.prototype, methods);

        return DerivedClass;
    };

    $.extend(richfaces.BaseNonVisualComponent.prototype, (function (params) {
        return {
            name: "BaseNonVisualComponent",

            toString: function() {
                var result = [];
                if (this.constructor.$super) {
                    result[result.length] = this.constructor.$super.toString();
                }
                result[result.length] = this.name;
                return result.join(', ');
            },

            getValue: function() {
                return;
            },
            /**
             * Attach component object to DOM element by component id, DOM element or jQuery object and returns the element
             * Its required for the client side API calls and to clean up after ajax request or document unload by
             * calling destroy method
             *
             * @function
             * @name RichFaces.BaseNonVisualComponent#attachToDom
             * @param {string|DOMElement|jQuery} source - component id, DOM element or DOM elements wrapped by jQuery
             *
             * @return {DOMElement}
             * */
            attachToDom: function(source) {
                source = source || this.id;
                var element = richfaces.getDomElement(source);
                if (element) {
                    var container = element[richfaces.RICH_CONTAINER] = element[richfaces.RICH_CONTAINER] || {};
                    if (container.attachedComponents) {
                        container.attachedComponents[this.name] = this;
                    } else {
                        container.attachedComponents = {};
                        container.attachedComponents[this.name] = this;
                    }
                }
                return element;
            },

            /**
             * Detach component object from DOM element by component id, DOM element or jQuery object
             *
             * @function
             * @name RichFaces.BaseNonVisualComponent#detach
             * @param {string|DOMElement|jQuery} source - component id, DOM element or DOM elements wrapped by jQuery
             *
             * */
            detach: function(source) {
                source = source || this.id;
                var element = richfaces.getDomElement(source);
                element && element[richfaces.RICH_CONTAINER] && (element[richfaces.RICH_CONTAINER].attachedComponents[this.name] = null);
            },

            /**
             * Destroy method. Will be called before remove component from the page
             *
             * @function
             * @name RichFaces.BaseNonVisualComponent#destroy
             *
             * */
            destroy: function() {
            }
        };
    })(params));


})(jQuery, window.RichFaces || (window.RichFaces = {}));

// RichFaces Base class for ui components
(function($, rf) {

<<<<<<< HEAD
	rf.ui = rf.ui || {};
	
	// Constructor definition
	rf.ui.Base = function(componentId, options, defaultOptions) {
		this.namespace = "."+rf.Event.createNamespace(this.name, componentId);
		// call constructor of parent class
		$super.constructor.call(this, componentId);
		this.options = $.extend(this.options, defaultOptions, options);
		this.attachToDom();
		this.__bindEventHandlers();
	};

	// Extend component class and add protected methods from parent class to our container
	rf.BaseComponent.extend(rf.ui.Base);

	// define super class link
	var $super = rf.ui.Base.$super;

	$.extend(rf.ui.Base.prototype, {
		__bindEventHandlers: function () {
		},
		destroy: function () {
			rf.Event.unbindById(this.id, this.namespace);
			$super.destroy.call(this);
		}
	});
	
})(jQuery, window.RichFaces || (window.RichFaces={}));
=======
    rf.ui = rf.ui || {};

    // Constructor definition
    rf.ui.Base = function(componentId, options, defaultOptions) {
        this.namespace = "." + rf.Event.createNamespace(this.name, componentId);
        // call constructor of parent class
        $super.constructor.call(this, componentId);
        this.options = $.extend(this.options, defaultOptions, options);
        this.attachToDom();
        this.__bindEventHandlers();
    };

    // Extend component class and add protected methods from parent class to our container
    rf.BaseComponent.extend(rf.ui.Base);

    // define super class link
    var $super = rf.ui.Base.$super;

    $.extend(rf.ui.Base.prototype, {
            __bindEventHandlers: function () {
            },
            destroy: function () {
                rf.Event.unbindById(this.id, this.namespace);
                $super.destroy.call(this);
            }
        });

})(jQuery, window.RichFaces || (window.RichFaces = {}));
>>>>>>> 10246d45
<|MERGE_RESOLUTION|>--- conflicted
+++ resolved
@@ -1,456 +1,425 @@
-/**
- * @author Pavel Yaschenko
- */
-
-
-(function ($, richfaces, params) {
-
-    richfaces.blankFunction = function () {
-    }; //TODO: add it to global library
-
-    /**
-     * @class Base class for all components.
-     * All RichFaces components should use this class as base or another RichFaces class which based on it.
-     *
-     <pre><code>
-     //Inheritance example:
-     (function ($, richfaces, params) {
-
-     // Constructor definition
-     richfaces.MyComponent = function(componentId, [options]) {
-     // call constructor of parent class
-     $super.constructor.call(this, componentId, [options]);
-
-     <span style="color:red">
-     // call this.attachToDom method to attach component to dom element
-     // its required for the client side API calls and to clean up after ajax request or page unload:
-     // destroy method will be called if component attached to dom
-     this.attachToDom(componentId);
-     </span>
-     };
-
-     // define private method
-     var myPrivateMethod = function () {
-     }
-
-     // Extend component class and add protected methods from parent class to our container
-     richfaces.BaseComponent.extend(richfaces.BaseComponent, richfaces.MyComponent);
-
-     // define super class link
-     var $super = richfaces.MyComponent.$super;
-
-     // Add new properties and methods
-     $.extend(richfaces.MyComponent.prototype, (function (params) {
-     return {
-     name:"MyComponent",
-     f:function (){alert("hello"),
-     // destroy method definition for clean up
-     destroy: function () {
-     // clean up code here
-
-     // call parent's destroy method
-     $super.destroy.call(this);
-     }
-     }
-     };
-     })(params));
-     })(jQuery, RichFaces);
-     </code></pre>
-     *
-     * @memberOf RichFaces
-     * @name BaseComponent
-     *
-     * @constructor
-     * @param {String} componentId - component id
-     * */
-    richfaces.BaseComponent = function(componentId) {
-        this.id = componentId;
-        this.options = this.options || {};
-    };
-
-    var $p = {};
-
-    var extend = function (parent, child, h) {
-        h = h || {};
-        var F = richfaces.blankFunction;
-        F.prototype = parent.prototype;
-        child.prototype = new F();
-        child.prototype.constructor = child;
-        child.$super = parent.prototype;
-        if (child.$super == richfaces.BaseComponent.prototype) {
-            var r = jQuery.extend({}, $p, h || {});
-        }
-
-        var _parent = child;
-
-        // create wrapper with protected methods and variables
-        child.extend = function (_child, _h) {
-            _h = _h || {};
-            var _r = jQuery.extend({}, r || h || {}, _h || {});
-            return extend(_parent, _child, _r);
-        }
-        return r || h;
-    };
-
-    /**
-     * Method extends child class prototype with parent prototype
-     * and return the object with parent's protected methods
-     *
-     * @function
-     * @name RichFaces.BaseComponent.extend
-     *
-     * @return {object}
-     * */
-    richfaces.BaseComponent.extend = function(child, h) {
-        return extend(richfaces.BaseComponent, child, h);
-    };
-
-
-    /**
-     * Easy way to create a subclass.
-     *
-     * Example:
-     *
-     * RichFaces.ui.MyClass = RichFaces.BaseComponent.extendClass({
-     *     // Class name
-     *     name: "MyClass",
-     *
-     *     // Constructor
-     *     init : function (...) {
-     *         // ...
-     *     },
-     *
-     *     // public api
-     *     publicFunction : function () {
-     *         // ...
-     *     },
-     *
-     *     // private api
-     *     // names of private methods should start with '__' (2 underscore symbols)
-     *     __privateFunction : function () {
-     *         // ...
-     *     },
-     *
-     *     __overrideMethod : function () {
-     *         // if you need to use method from parent class use link to parent prototype
-     *         // like in previous solution with extend method
-     *         $super.__overrideMethod.call(this, ...params...);
-     *
-     *         //...
-     *     }
-     *
-     * });
-     *
-     * RichFaces.ui.MySecondClass = RichFaces.ui.MyClass({
-     *     //
-     *     name : "MySecondClass",
-     *
-     *     // Constructor
-     *     init : function (...) {
-     *         // ...
-     *     }
-     *
-     * })
-     *
-     * */
-    richfaces.BaseComponent.extendClass = function (methods) {
-        var DerivedClass = methods.init || richfaces.blankFunction;
-        var SupperClass = this;
-
-        SupperClass.extend(DerivedClass);
-
-        DerivedClass.extendClass = SupperClass.extendClass;
-
-        $.extend(DerivedClass.prototype, methods);
-
-        return DerivedClass;
-    };
-
-    $.extend(richfaces.BaseComponent.prototype, (function (params) {
-        return {
-            /**
-             * Component name.
-             *
-             * @name RichFaces.BaseComponent#name
-             * @type String
-             * */
-            name: "BaseComponent",
-
-            /**
-             * Method for converting object to string
-             *
-             * @function
-             * @name RichFaces.BaseComponent#toString
-             *
-             * @return {String}
-             * */
-            toString: function() {
-                var result = [];
-                if (this.constructor.$super) {
-                    result[result.length] = this.constructor.$super.toString();
-                }
-                result[result.length] = this.name;
-                return result.join(', ');
-            },
-
-            /** TODO: add jsdocs and qunit tests
-             *
-             */
-            getValue: function() {
-                return;
-            },
-
-            /**
-             * Method returns element's id for event handlers binding.
-             * Event API calls this method when binding by component object as selector was used.
-             *
-             * @function
-             * @name RichFaces.BaseComponent#getEventElement
-             *
-             * @return {String}
-             * */
-            getEventElement: function() {
-                return this.id;
-            },
-
-            /**
-             * Attach component object to DOM element by component id, DOM element or jQuery object and returns the element
-             * Its required for the client side API calls and to clean up after ajax request or document unload by
-             * calling destroy method
-             *
-             * @function
-             * @name RichFaces.BaseComponent#attachToDom
-             * @param {string|DOMElement|jQuery} source - component id, DOM element or DOM elements wrapped by jQuery
-             *
-             * @return {DOMElement}
-             * */
-            attachToDom: function(source) {
-                source = source || this.id;
-                var element = richfaces.getDomElement(source);
-                if (element) {
-                    var container = element[richfaces.RICH_CONTAINER] = element[richfaces.RICH_CONTAINER] || {};
-                    container.component = this;
-                }
-                return element;
-            },
-
-            /**
-             * Detach component object from DOM element by component id, DOM element or jQuery object
-             *
-             * @function
-             * @name RichFaces.BaseComponent#detach
-             * @param {string|DOMElement|jQuery} source - component id, DOM element or DOM elements wrapped by jQuery
-             *
-             * */
-            detach: function(source) {
-                source = source || this.id;
-                var element = richfaces.getDomElement(source);
-                element && element[richfaces.RICH_CONTAINER] && (element[richfaces.RICH_CONTAINER].component = null);
-            },
-
-            /**
-             * Invokes event on on the DOM element
-             * @param eventType event type, e.g. "click"
-             * @param element DOM element object
-             * @param event jQuery Event
-             * @param data additional data used for event handler
-             * @return true if an event is successfully invoked
-             */
-            invokeEvent: function(eventType, element, event, data) {
-                var handlerResult, result;
-                var eventObj = $.extend({}, event, {type: eventType});
-
-                if (!eventObj) {
-                    if (document.createEventObject) {
-                        eventObj = document.createEventObject();
-                        eventObj.type = eventType;
-                    }
-                    else if (document.createEvent) {
-                        eventObj = document.createEvent('Events');
-                        eventObj.initEvent(eventType, true, false);
-                    }
-                }
-                eventObj[richfaces.RICH_CONTAINER] = {component:this, data: data};
-
-                var eventHandler = this.options['on' + eventType];
-
-                if (typeof eventHandler == "function") {
-                    handlerResult = eventHandler.call(element, eventObj);
-                }
-
-                if (richfaces.Event) {
-                    result = richfaces.Event.callHandler(this, eventType, data);
-                }
-
-                if (result != false && handlerResult != false) result = true;
-
-                return result;
-            },
-
-            /**
-             * Destroy method. Will be called before remove component from the page
-             *
-             * @function
-             * @name RichFaces.BaseComponent#destroy
-             *
-             * */
-            destroy: function() {
-            }
-        };
-    })(params));
-
-    richfaces.BaseNonVisualComponent = function(componentId) {
-        this.id = componentId;
-        this.options = this.options || {};
-    };
-
-    richfaces.BaseNonVisualComponent.extend = function(child, h) {
-        return extend(richfaces.BaseNonVisualComponent, child, h);
-    };
-
-    richfaces.BaseNonVisualComponent.extendClass = function (methods) {
-        var DerivedClass = methods.init || richfaces.blankFunction;
-        var SupperClass = this;
-
-        SupperClass.extend(DerivedClass);
-
-        DerivedClass.extendClass = SupperClass.extendClass;
-
-        $.extend(DerivedClass.prototype, methods);
-
-        return DerivedClass;
-    };
-
-    $.extend(richfaces.BaseNonVisualComponent.prototype, (function (params) {
-        return {
-            name: "BaseNonVisualComponent",
-
-            toString: function() {
-                var result = [];
-                if (this.constructor.$super) {
-                    result[result.length] = this.constructor.$super.toString();
-                }
-                result[result.length] = this.name;
-                return result.join(', ');
-            },
-
-            getValue: function() {
-                return;
-            },
-            /**
-             * Attach component object to DOM element by component id, DOM element or jQuery object and returns the element
-             * Its required for the client side API calls and to clean up after ajax request or document unload by
-             * calling destroy method
-             *
-             * @function
-             * @name RichFaces.BaseNonVisualComponent#attachToDom
-             * @param {string|DOMElement|jQuery} source - component id, DOM element or DOM elements wrapped by jQuery
-             *
-             * @return {DOMElement}
-             * */
-            attachToDom: function(source) {
-                source = source || this.id;
-                var element = richfaces.getDomElement(source);
-                if (element) {
-                    var container = element[richfaces.RICH_CONTAINER] = element[richfaces.RICH_CONTAINER] || {};
-                    if (container.attachedComponents) {
-                        container.attachedComponents[this.name] = this;
-                    } else {
-                        container.attachedComponents = {};
-                        container.attachedComponents[this.name] = this;
-                    }
-                }
-                return element;
-            },
-
-            /**
-             * Detach component object from DOM element by component id, DOM element or jQuery object
-             *
-             * @function
-             * @name RichFaces.BaseNonVisualComponent#detach
-             * @param {string|DOMElement|jQuery} source - component id, DOM element or DOM elements wrapped by jQuery
-             *
-             * */
-            detach: function(source) {
-                source = source || this.id;
-                var element = richfaces.getDomElement(source);
-                element && element[richfaces.RICH_CONTAINER] && (element[richfaces.RICH_CONTAINER].attachedComponents[this.name] = null);
-            },
-
-            /**
-             * Destroy method. Will be called before remove component from the page
-             *
-             * @function
-             * @name RichFaces.BaseNonVisualComponent#destroy
-             *
-             * */
-            destroy: function() {
-            }
-        };
-    })(params));
-
-
-})(jQuery, window.RichFaces || (window.RichFaces = {}));
-
-// RichFaces Base class for ui components
-(function($, rf) {
-
-<<<<<<< HEAD
-	rf.ui = rf.ui || {};
-	
-	// Constructor definition
-	rf.ui.Base = function(componentId, options, defaultOptions) {
-		this.namespace = "."+rf.Event.createNamespace(this.name, componentId);
-		// call constructor of parent class
-		$super.constructor.call(this, componentId);
-		this.options = $.extend(this.options, defaultOptions, options);
-		this.attachToDom();
-		this.__bindEventHandlers();
-	};
-
-	// Extend component class and add protected methods from parent class to our container
-	rf.BaseComponent.extend(rf.ui.Base);
-
-	// define super class link
-	var $super = rf.ui.Base.$super;
-
-	$.extend(rf.ui.Base.prototype, {
-		__bindEventHandlers: function () {
-		},
-		destroy: function () {
-			rf.Event.unbindById(this.id, this.namespace);
-			$super.destroy.call(this);
-		}
-	});
-	
-})(jQuery, window.RichFaces || (window.RichFaces={}));
-=======
-    rf.ui = rf.ui || {};
-
-    // Constructor definition
-    rf.ui.Base = function(componentId, options, defaultOptions) {
-        this.namespace = "." + rf.Event.createNamespace(this.name, componentId);
-        // call constructor of parent class
-        $super.constructor.call(this, componentId);
-        this.options = $.extend(this.options, defaultOptions, options);
-        this.attachToDom();
-        this.__bindEventHandlers();
-    };
-
-    // Extend component class and add protected methods from parent class to our container
-    rf.BaseComponent.extend(rf.ui.Base);
-
-    // define super class link
-    var $super = rf.ui.Base.$super;
-
-    $.extend(rf.ui.Base.prototype, {
-            __bindEventHandlers: function () {
-            },
-            destroy: function () {
-                rf.Event.unbindById(this.id, this.namespace);
-                $super.destroy.call(this);
-            }
-        });
-
-})(jQuery, window.RichFaces || (window.RichFaces = {}));
->>>>>>> 10246d45
+/**
+ * @author Pavel Yaschenko
+ */
+
+
+(function ($, richfaces, params) {
+
+    richfaces.blankFunction = function () {
+    }; //TODO: add it to global library
+
+    /**
+     * @class Base class for all components.
+     * All RichFaces components should use this class as base or another RichFaces class which based on it.
+     *
+     <pre><code>
+     //Inheritance example:
+     (function ($, richfaces, params) {
+
+     // Constructor definition
+     richfaces.MyComponent = function(componentId, [options]) {
+     // call constructor of parent class
+     $super.constructor.call(this, componentId, [options]);
+
+     <span style="color:red">
+     // call this.attachToDom method to attach component to dom element
+     // its required for the client side API calls and to clean up after ajax request or page unload:
+     // destroy method will be called if component attached to dom
+     this.attachToDom(componentId);
+     </span>
+     };
+
+     // define private method
+     var myPrivateMethod = function () {
+     }
+
+     // Extend component class and add protected methods from parent class to our container
+     richfaces.BaseComponent.extend(richfaces.BaseComponent, richfaces.MyComponent);
+
+     // define super class link
+     var $super = richfaces.MyComponent.$super;
+
+     // Add new properties and methods
+     $.extend(richfaces.MyComponent.prototype, (function (params) {
+     return {
+     name:"MyComponent",
+     f:function (){alert("hello"),
+     // destroy method definition for clean up
+     destroy: function () {
+     // clean up code here
+
+     // call parent's destroy method
+     $super.destroy.call(this);
+     }
+     }
+     };
+     })(params));
+     })(jQuery, RichFaces);
+     </code></pre>
+     *
+     * @memberOf RichFaces
+     * @name BaseComponent
+     *
+     * @constructor
+     * @param {String} componentId - component id
+     * */
+    richfaces.BaseComponent = function(componentId) {
+        this.id = componentId;
+        this.options = this.options || {};
+    };
+
+    var $p = {};
+
+    var extend = function (parent, child, h) {
+        h = h || {};
+        var F = richfaces.blankFunction;
+        F.prototype = parent.prototype;
+        child.prototype = new F();
+        child.prototype.constructor = child;
+        child.$super = parent.prototype;
+        if (child.$super == richfaces.BaseComponent.prototype) {
+            var r = jQuery.extend({}, $p, h || {});
+        }
+
+        var _parent = child;
+
+        // create wrapper with protected methods and variables
+        child.extend = function (_child, _h) {
+            _h = _h || {};
+            var _r = jQuery.extend({}, r || h || {}, _h || {});
+            return extend(_parent, _child, _r);
+        }
+        return r || h;
+    };
+
+    /**
+     * Method extends child class prototype with parent prototype
+     * and return the object with parent's protected methods
+     *
+     * @function
+     * @name RichFaces.BaseComponent.extend
+     *
+     * @return {object}
+     * */
+    richfaces.BaseComponent.extend = function(child, h) {
+        return extend(richfaces.BaseComponent, child, h);
+    };
+
+
+    /**
+     * Easy way to create a subclass.
+     *
+     * Example:
+     *
+     * RichFaces.ui.MyClass = RichFaces.BaseComponent.extendClass({
+     *     // Class name
+     *     name: "MyClass",
+     *
+     *     // Constructor
+     *     init : function (...) {
+     *         // ...
+     *     },
+     *
+     *     // public api
+     *     publicFunction : function () {
+     *         // ...
+     *     },
+     *
+     *     // private api
+     *     // names of private methods should start with '__' (2 underscore symbols)
+     *     __privateFunction : function () {
+     *         // ...
+     *     },
+     *
+     *     __overrideMethod : function () {
+     *         // if you need to use method from parent class use link to parent prototype
+     *         // like in previous solution with extend method
+     *         $super.__overrideMethod.call(this, ...params...);
+     *
+     *         //...
+     *     }
+     *
+     * });
+     *
+     * RichFaces.ui.MySecondClass = RichFaces.ui.MyClass({
+     *     //
+     *     name : "MySecondClass",
+     *
+     *     // Constructor
+     *     init : function (...) {
+     *         // ...
+     *     }
+     *
+     * })
+     *
+     * */
+    richfaces.BaseComponent.extendClass = function (methods) {
+        var DerivedClass = methods.init || richfaces.blankFunction;
+        var SupperClass = this;
+
+        SupperClass.extend(DerivedClass);
+
+        DerivedClass.extendClass = SupperClass.extendClass;
+
+        $.extend(DerivedClass.prototype, methods);
+
+        return DerivedClass;
+    };
+
+    $.extend(richfaces.BaseComponent.prototype, (function (params) {
+        return {
+            /**
+             * Component name.
+             *
+             * @name RichFaces.BaseComponent#name
+             * @type String
+             * */
+            name: "BaseComponent",
+
+            /**
+             * Method for converting object to string
+             *
+             * @function
+             * @name RichFaces.BaseComponent#toString
+             *
+             * @return {String}
+             * */
+            toString: function() {
+                var result = [];
+                if (this.constructor.$super) {
+                    result[result.length] = this.constructor.$super.toString();
+                }
+                result[result.length] = this.name;
+                return result.join(', ');
+            },
+
+            /** TODO: add jsdocs and qunit tests
+             *
+             */
+            getValue: function() {
+                return;
+            },
+
+            /**
+             * Method returns element's id for event handlers binding.
+             * Event API calls this method when binding by component object as selector was used.
+             *
+             * @function
+             * @name RichFaces.BaseComponent#getEventElement
+             *
+             * @return {String}
+             * */
+            getEventElement: function() {
+                return this.id;
+            },
+
+            /**
+             * Attach component object to DOM element by component id, DOM element or jQuery object and returns the element
+             * Its required for the client side API calls and to clean up after ajax request or document unload by
+             * calling destroy method
+             *
+             * @function
+             * @name RichFaces.BaseComponent#attachToDom
+             * @param {string|DOMElement|jQuery} source - component id, DOM element or DOM elements wrapped by jQuery
+             *
+             * @return {DOMElement}
+             * */
+            attachToDom: function(source) {
+                source = source || this.id;
+                var element = richfaces.getDomElement(source);
+                if (element) {
+                    var container = element[richfaces.RICH_CONTAINER] = element[richfaces.RICH_CONTAINER] || {};
+                    container.component = this;
+                }
+                return element;
+            },
+
+            /**
+             * Detach component object from DOM element by component id, DOM element or jQuery object
+             *
+             * @function
+             * @name RichFaces.BaseComponent#detach
+             * @param {string|DOMElement|jQuery} source - component id, DOM element or DOM elements wrapped by jQuery
+             *
+             * */
+            detach: function(source) {
+                source = source || this.id;
+                var element = richfaces.getDomElement(source);
+                element && element[richfaces.RICH_CONTAINER] && (element[richfaces.RICH_CONTAINER].component = null);
+            },
+
+            /**
+             * Invokes event on on the DOM element
+             * @param eventType event type, e.g. "click"
+             * @param element DOM element object
+             * @param event jQuery Event
+             * @param data additional data used for event handler
+             * @return true if an event is successfully invoked
+             */
+            invokeEvent: function(eventType, element, event, data) {
+                var handlerResult, result;
+                var eventObj = $.extend({}, event, {type: eventType});
+
+                if (!eventObj) {
+                    if (document.createEventObject) {
+                        eventObj = document.createEventObject();
+                        eventObj.type = eventType;
+                    }
+                    else if (document.createEvent) {
+                        eventObj = document.createEvent('Events');
+                        eventObj.initEvent(eventType, true, false);
+                    }
+                }
+                eventObj[richfaces.RICH_CONTAINER] = {component:this, data: data};
+
+                var eventHandler = this.options['on' + eventType];
+
+                if (typeof eventHandler == "function") {
+                    handlerResult = eventHandler.call(element, eventObj);
+                }
+
+                if (richfaces.Event) {
+                    result = richfaces.Event.callHandler(this, eventType, data);
+                }
+
+                if (result != false && handlerResult != false) result = true;
+
+                return result;
+            },
+
+            /**
+             * Destroy method. Will be called before remove component from the page
+             *
+             * @function
+             * @name RichFaces.BaseComponent#destroy
+             *
+             * */
+            destroy: function() {
+            }
+        };
+    })(params));
+
+    richfaces.BaseNonVisualComponent = function(componentId) {
+        this.id = componentId;
+        this.options = this.options || {};
+    };
+
+    richfaces.BaseNonVisualComponent.extend = function(child, h) {
+        return extend(richfaces.BaseNonVisualComponent, child, h);
+    };
+
+    richfaces.BaseNonVisualComponent.extendClass = function (methods) {
+        var DerivedClass = methods.init || richfaces.blankFunction;
+        var SupperClass = this;
+
+        SupperClass.extend(DerivedClass);
+
+        DerivedClass.extendClass = SupperClass.extendClass;
+
+        $.extend(DerivedClass.prototype, methods);
+
+        return DerivedClass;
+    };
+
+    $.extend(richfaces.BaseNonVisualComponent.prototype, (function (params) {
+        return {
+            name: "BaseNonVisualComponent",
+
+            toString: function() {
+                var result = [];
+                if (this.constructor.$super) {
+                    result[result.length] = this.constructor.$super.toString();
+                }
+                result[result.length] = this.name;
+                return result.join(', ');
+            },
+
+            getValue: function() {
+                return;
+            },
+            /**
+             * Attach component object to DOM element by component id, DOM element or jQuery object and returns the element
+             * Its required for the client side API calls and to clean up after ajax request or document unload by
+             * calling destroy method
+             *
+             * @function
+             * @name RichFaces.BaseNonVisualComponent#attachToDom
+             * @param {string|DOMElement|jQuery} source - component id, DOM element or DOM elements wrapped by jQuery
+             *
+             * @return {DOMElement}
+             * */
+            attachToDom: function(source) {
+                source = source || this.id;
+                var element = richfaces.getDomElement(source);
+                if (element) {
+                    var container = element[richfaces.RICH_CONTAINER] = element[richfaces.RICH_CONTAINER] || {};
+                    if (container.attachedComponents) {
+                        container.attachedComponents[this.name] = this;
+                    } else {
+                        container.attachedComponents = {};
+                        container.attachedComponents[this.name] = this;
+                    }
+                }
+                return element;
+            },
+
+            /**
+             * Detach component object from DOM element by component id, DOM element or jQuery object
+             *
+             * @function
+             * @name RichFaces.BaseNonVisualComponent#detach
+             * @param {string|DOMElement|jQuery} source - component id, DOM element or DOM elements wrapped by jQuery
+             *
+             * */
+            detach: function(source) {
+                source = source || this.id;
+                var element = richfaces.getDomElement(source);
+                element && element[richfaces.RICH_CONTAINER] && (element[richfaces.RICH_CONTAINER].attachedComponents[this.name] = null);
+            },
+
+            /**
+             * Destroy method. Will be called before remove component from the page
+             *
+             * @function
+             * @name RichFaces.BaseNonVisualComponent#destroy
+             *
+             * */
+            destroy: function() {
+            }
+        };
+    })(params));
+
+
+})(jQuery, window.RichFaces || (window.RichFaces = {}));
+
+// RichFaces Base class for ui components
+(function($, rf) {
+
+    rf.ui = rf.ui || {};
+
+    // Constructor definition
+    rf.ui.Base = function(componentId, options, defaultOptions) {
+        this.namespace = "." + rf.Event.createNamespace(this.name, componentId);
+        // call constructor of parent class
+        $super.constructor.call(this, componentId);
+        this.options = $.extend(this.options, defaultOptions, options);
+        this.attachToDom();
+        this.__bindEventHandlers();
+    };
+
+    // Extend component class and add protected methods from parent class to our container
+    rf.BaseComponent.extend(rf.ui.Base);
+
+    // define super class link
+    var $super = rf.ui.Base.$super;
+
+    $.extend(rf.ui.Base.prototype, {
+            __bindEventHandlers: function () {
+            },
+            destroy: function () {
+                rf.Event.unbindById(this.id, this.namespace);
+                $super.destroy.call(this);
+            }
+        });
+
+})(jQuery, window.RichFaces || (window.RichFaces = {}));