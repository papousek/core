--- conflicted
+++ resolved
@@ -1,621 +1,459 @@
-/**
- * @author Pavel Yaschenko
- */
-
-(function($, richfaces, jsf) {
-
-    /**
-     * RichFaces Ajax container
-     * @class
-     * @memberOf RichFaces
-     * @static
-     * @name ajaxContainer
-     * */
-    richfaces.ajaxContainer = richfaces.ajaxContainer || {};
-
-    if (richfaces.ajaxContainer.jsfRequest) {
-        return;
-    }
-
-    /**
-     * JSF 2.0 original method that sends an asynchronous ajax request to the server
-     * see jsf.ajax.request method for parameter's description
-     * @function
-     * @name RichFaces.ajaxContainer.jsfRequest
-     *
-     * */
-    richfaces.ajaxContainer.jsfRequest = jsf.ajax.request;
-
-    /**
-     * RichFaces wrapper function of JSF 2.0 original method jsf.ajax.request
-     * @function
-     * @name jsf.ajax.request
-     *
-     * @param {string|DOMElement} source - The DOM element or an id that triggered this ajax request
-     * @param {object} [event] - The DOM event that triggered this ajax request
-     * @param {object} [options] - The set name/value pairs that can be sent as request parameters to control client and/or server side request processing
-     * */
-    jsf.ajax.request = function(source, event, options) {
-        richfaces.queue.push(source, event, options);
-    };
-
-    richfaces.ajaxContainer.jsfResponse = jsf.ajax.response;
-
-    richfaces.ajaxContainer.isIgnoreResponse = function() {
-        return richfaces.queue.isIgnoreResponse();
-    };
-
-
-    jsf.ajax.response = function(request, context) {
-        richfaces.queue.response(request, context);
-    };
-
-    var QUEUE_MODE_PULL = 'pull';
-    var QUEUE_MODE_PUSH = 'push';
-    var QUEUE_MODE = QUEUE_MODE_PULL;
-    var DEFAULT_QUEUE_ID = "org.richfaces.queue.global";
-
-    /**
-     * RichFaces Queue API container
-     * @class
-     * @memberOf RichFaces
-     * @static
-     * @name queue
-     * */
-    richfaces.queue = (function() {
-
-        var defaultQueueOptions = {};
-        //defaultQueueOptions[DEFAULT_QUEUE_ID] = {requestDelay:0, ignoreDupResponse:false, timeout:0};
-        var eventHandlers = {};
-
-        var QueueEntry = function(queue, source, event, options) {
-            this.queue = queue;
-            this.source = source;
-            this.options = $.extend({}, options || {});
-            this.queueOptions = {}
-            var id;
-
-            // find default options for QueueEntry
-            if (this.options.queueId) {
-                if (defaultQueueOptions[this.options.queueId]) {
-                    id = this.options.queueId;
-                }
-                delete this.options.queueId;
-            } else {
-                var element = richfaces.getDomElement(source);
-                var form;
-                if (element) {
-                    element = $(element).closest("form");
-                    if (element.length > 0) {
-                        form = element.get(0);
-                    }
-                }
-                if (form && form.id && defaultQueueOptions[form.id]) {
-                    id = form.id;
-                } else {
-                    id = DEFAULT_QUEUE_ID;
-                }
-            }
-            if (id) {
-                this.queueOptions = defaultQueueOptions[id] || {};
-                if (this.queueOptions.queueId) {
-                    this.queueOptions = $.extend({}, (defaultQueueOptions[this.queueOptions.queueId] || {}), this.queueOptions);
-                } else {
-                    // TODO: clean duplicated code
-                    var element = richfaces.getDomElement(source);
-                    var form;
-                    if (element) {
-                        element = $(element).closest("form");
-                        if (element.length > 0) {
-                            form = element.get(0);
-                        }
-                    }
-                    if (form && form.id && defaultQueueOptions[form.id]) {
-                        id = form.id;
-                    } else {
-                        id = DEFAULT_QUEUE_ID;
-                    }
-                    if (id) {
-                        this.queueOptions = $.extend({}, (defaultQueueOptions[id] || {}), this.queueOptions);
-                    }
-                }
-            }
-
-            if (typeof this.queueOptions.requestGroupingId == "undefined") {
-                this.queueOptions.requestGroupingId = typeof this.source == "string" ? this.source : this.source.id;
-            }
-
-            // copy of event should be created otherwise IE will fail
-            this.event = $.extend({}, event);
-
-            //requestGroupingId is mutable, thus we need special field for it
-            this.requestGroupingId = this.queueOptions.requestGroupingId;
-            this.eventsCount = 1;
-        };
-
-        $.extend(QueueEntry.prototype, {
-                // now unused functions: ondrop, clearEntry
-                isIgnoreDupResponses: function() {
-                    return this.queueOptions.ignoreDupResponses;
-                },
-
-                getRequestGroupId: function() {
-                    return this.requestGroupingId;
-                },
-
-                setRequestGroupId: function(id) {
-                    this.requestGroupingId = id;
-                },
-
-                resetRequestGroupId: function() {
-                    this.requestGroupingId = undefined;
-                },
-
-                setReadyToSubmit: function(isReady) {
-                    this.readyToSubmit = isReady;
-                },
-
-                getReadyToSubmit: function() {
-                    return this.readyToSubmit;
-                },
-
-                ondrop: function() {
-                    var callback = this.queueOptions.onqueuerequestdrop;
-                    if (callback) {
-                        callback.call(this.queue, this.source, this.options, this.event);
-                    }
-                },
-
-                onRequestDelayPassed: function() {
-                    this.readyToSubmit = true;
-                    submitFirstEntry.call(this.queue);
-                },
-
-                startTimer: function() {
-                    var delay = this.queueOptions.requestDelay;
-                    if (typeof delay != "number") {
-                        delay = this.queueOptions.requestDelay || 0;
-                    }
-
-                    log.debug("Queue will wait " + (delay || 0) + "ms before submit");
-
-                    if (delay) {
-                        var _this = this;
-                        this.timer = window.setTimeout(function() {
-                            try {
-                                _this.onRequestDelayPassed();
-                            } finally {
-                                _this.timer = undefined;
-                                _this = undefined;
-                            }
-                        }, delay);
-                    } else {
-                        this.onRequestDelayPassed();
-                    }
-                },
-
-                stopTimer: function() {
-                    if (this.timer) {
-                        window.clearTimeout(this.timer);
-                        this.timer = undefined;
-                    }
-                },
-
-                clearEntry: function() { //???
-                    this.stopTimer();
-                    if (this.request) {
-                        this.request.shouldNotifyQueue = false;
-                        this.request = undefined;
-                    }
-                },
-
-                getEventsCount: function() {
-                    return this.eventsCount;
-                },
-
-                setEventsCount: function(newCount) {
-                    this.eventsCount = newCount;
-                }
-            });
-
-        // TODO: add this two variables to richfaces and report bug to jsf about constants
-        var JSF_EVENT_TYPE = 'event';
-        var JSF_EVENT_SUCCESS = 'success';
-        var JSF_EVENT_COMPLETE = 'complete';
-
-        var log = richfaces.log;
-        var items = [];
-        var lastRequestedEntry;
-
-        //TODO: instance of this function will be created for each queue
-        var onError = function (data) {
-            log.debug("richfaces.queue: ajax submit error");
-            lastRequestedEntry = null;
-            //TODO: what if somebody is going to clear queue on error?
-            submitFirstEntry();
-        };
-
-        var onComplete = function (data) {
-            if (data.type == JSF_EVENT_TYPE && data.status == JSF_EVENT_SUCCESS) { // or JSF_EVENT_COMPLETE will be rather
-                log.debug("richfaces.queue: ajax submit successfull");
-                lastRequestedEntry = null;
-                submitFirstEntry();
-            }
-        };
-
-        jsf.ajax.addOnEvent(onComplete);
-        jsf.ajax.addOnError(onError);
-
-        var submitFirstEntry = function() {
-            if (QUEUE_MODE == QUEUE_MODE_PULL && lastRequestedEntry) {
-                log.debug("richfaces.queue: Waiting for previous submit results");
-                return;
-            }
-            if (isEmpty()) {
-                log.debug("richfaces.queue: Nothing to submit");
-                return;
-            }
-            var entry;
-            if (items[0].getReadyToSubmit()) {
-                entry = lastRequestedEntry = items.shift();
-                log.debug("richfaces.queue: will submit request NOW");
-                var o = lastRequestedEntry.options;
-                o["AJAX:EVENTS_COUNT"] = lastRequestedEntry.eventsCount;
-                richfaces.ajaxContainer.jsfRequest(lastRequestedEntry.source, lastRequestedEntry.event, o);
-
-                // call event handlers
-                if (o.queueonsubmit) {
-                    o.queueonsubmit.call(entry);
-                }
-                callEventHandler("onrequestdequeue", entry);
-            }
-        };
-
-        var isEmpty = function() {
-            return (getSize() == 0)
-        };
-        var getSize = function() {
-            return items.length;
-        };
-
-        var getLastEntry = function () {
-            var lastIdx = items.length - 1;
-            return items[lastIdx];
-        };
-
-        var updateLastEntry = function (entry) {
-            var lastIdx = items.length - 1;
-            items[lastIdx] = entry;
-        };
-
-        var callEventHandler = function (handlerName, entry) {
-            var handler = entry.queueOptions[handlerName];
-            if (handler) {
-                if (typeof(handler) == "string") {
-                    new Function(handler).call(null, entry);
-                } else {
-                    handler.call(null, entry);
-                }
-            }
-<<<<<<< HEAD
-			var opts, handler2;
-			if (entry.queueOptions.queueId && 
-				(opts=defaultQueueOptions[entry.queueOptions.queueId]) &&
-				(handler2=opts[handlerName])
-				&& handler2!=handler) {
-				// the same about context
-				handler2.call(null, entry);
-			}
-		}
-		
-		var pushEntry = function (entry) {
-			items.push(entry);
-			log.debug("New request added to queue. Queue requestGroupingId changed to " + entry.getRequestGroupId());
-			// call event handlers
-			callEventHandler("onrequestqueue", entry);
-		}
-
-		return {
-			/**
-			  * @constant
-			  * @name RichFaces.queue.DEFAULT_QUEUE_ID
-			  * @type string
-			  * */
-			DEFAULT_QUEUE_ID: DEFAULT_QUEUE_ID,
-			
-			/** 
-			  * Get current queue size
-			  * @function
-			  * @name RichFaces.queue.getSize
-			  *
-			  * @return {number} size of items in the queue
-			  * */
-			getSize: getSize,
-			
-			/** 
-			  * Check if queue is empty
-			  * @function
-			  * @name RichFaces.queue.isEmpty
-			  *
-			  * @return {boolean} returns true if queue is empty
-			  * */
-			isEmpty: isEmpty,
-			
-			/** 
-			  * Extract and submit first QueueEntry in the queue if QueueEntry is ready to submit
-			  * @function
-			  * @name RichFaces.queue.submitFirst
-			  * */
-			submitFirst: function () {
-				if (!isEmpty()) {
-					var entry = items[0];
-					entry.stopTimer();
-					entry.setReadyToSubmit(true);
-					submitFirstEntry();
-				}
-			},
-			
-			/** 
-			  * Create and push QueueEntry to the queue for ajax requests
-			  * @function
-			  * @name RichFaces.queue.push
-			  *
-			  * @param {string|DOMElement} source - The DOM element or an id that triggered this ajax request
-			  * @param {object} [event] - The DOM event that triggered this ajax request
-			  * @param {object} [options] - The set name/value pairs that can be sent as request parameters to control client and/or server side request processing
-			  * */
-			push: function (source, event, options) {
-				var entry = new QueueEntry(this, source, event, options);
-				var requestGroupingId = entry.getRequestGroupId();
-				
-				var lastEntry = getLastEntry();
-				
-				if (lastEntry) {
-					if (lastEntry.getRequestGroupId() == requestGroupingId) {
-						log.debug("Similar request currently in queue");
-
-						log.debug("Combine similar requests and reset timer");
-						
-						lastEntry.stopTimer();
-						entry.setEventsCount(lastEntry.getEventsCount() + 1);
-						
-						updateLastEntry(entry);
-						callEventHandler("onrequestqueue", entry);
-					} else {
-						log.debug("Last queue entry is not the last anymore. Stopping requestDelay timer and marking entry as ready for submission")
-						
-						lastEntry.stopTimer();
-						lastEntry.resetRequestGroupId();
-						lastEntry.setReadyToSubmit(true);
-						
-						pushEntry(entry);
-						submitFirstEntry();
-					}
-				} else {
-					pushEntry(entry);
-				}
-
-				// start timer
-				entry.startTimer();
-				
-			},
-			
-			response: function (request, context) {
-				if (this.isIgnoreResponse()) {
-					lastRequestedEntry = null;
-					submitFirstEntry();
-				} else {
-					richfaces.ajaxContainer.jsfResponse(request, context);
-				}
-			},
-
-			isIgnoreResponse: function () {
-				var entry = items[0];
-				return entry && lastRequestedEntry.isIgnoreDupResponses()
-						&& lastRequestedEntry.queueOptions.requestGroupingId == entry.queueOptions.requestGroupingId;
-			},
-
-			/** 
-			  * Remove all QueueEntry from the queue
-			  * @function
-			  * @name RichFaces.queue.clear
-			  * */
-			clear: function () {
-				var lastEntry = getLastEntry();
-				if (lastEntry) {
-					lastEntry.stopTimer();
-				}
-				items = [];
-			},
-			
-			/** 
-			  * Set queue default options
-			  * @function
-			  * @name RichFaces.queue.setQueueOptions
-			  *
-			  * @param {string||object} [id] - Queue id for storing options or hash with options for multiple options set
-			  * @param {object} options - Queue options object
-			  * */
-			setQueueOptions: function (id, options) {
-				var tid = typeof id;
-				if (tid == "string") {
-					// add named queue options
-					if (defaultQueueOptions[id]) {
-						throw "Queue already registered";
-					} else {
-						defaultQueueOptions[id] = options;
-					}
-				} else if (tid == "object"){
-					// first parameter is hash with queue names and options
-					$.extend(defaultQueueOptions, id);
-				}
-				return richfaces.queue;
-			},
-			
-			getQueueOptions: function (id) {
-				return defaultQueueOptions[id] || {};
-			}
-		}
-	}());
-=======
-            var opts, handler2;
-            if (entry.queueOptions.queueId &&
-                (opts = defaultQueueOptions[entry.queueOptions.queueId]) &&
-                (handler2 = opts[handlerName])
-                && handler2 != handler) {
-                // the same about context
-                handler2.call(null, entry);
-            }
-        }
-
-        var pushEntry = function (entry) {
-            items.push(entry);
-            log.debug("New request added to queue. Queue requestGroupingId changed to " + entry.getRequestGroupId());
-            // call event handlers
-            callEventHandler("onrequestqueue", entry);
-        }
-
-        return {
-            /**
-             * @constant
-             * @name RichFaces.queue.DEFAULT_QUEUE_ID
-             * @type string
-             * */
-            DEFAULT_QUEUE_ID: DEFAULT_QUEUE_ID,
-
-            /**
-             * Get current queue size
-             * @function
-             * @name RichFaces.queue.getSize
-             *
-             * @return {number} size of items in the queue
-             * */
-            getSize: getSize,
-
-            /**
-             * Check if queue is empty
-             * @function
-             * @name RichFaces.queue.isEmpty
-             *
-             * @return {boolean} returns true if queue is empty
-             * */
-            isEmpty: isEmpty,
-
-            /**
-             * Extract and submit first QueueEntry in the queue if QueueEntry is ready to submit
-             * @function
-             * @name RichFaces.queue.submitFirst
-             * */
-            submitFirst: function () {
-                if (!isEmpty()) {
-                    var entry = items[0];
-                    entry.stopTimer();
-                    entry.setReadyToSubmit(true);
-                    submitFirstEntry();
-                }
-            },
-
-            /**
-             * Create and push QueueEntry to the queue for ajax requests
-             * @function
-             * @name RichFaces.queue.push
-             *
-             * @param {string|DOMElement} source - The DOM element or an id that triggered this ajax request
-             * @param {object} [event] - The DOM event that triggered this ajax request
-             * @param {object} [options] - The set name/value pairs that can be sent as request parameters to control client and/or server side request processing
-             * */
-            push: function (source, event, options) {
-                var entry = new QueueEntry(this, source, event, options);
-                var requestGroupingId = entry.getRequestGroupId();
-
-                var lastEntry = getLastEntry();
-
-                if (lastEntry) {
-                    if (lastEntry.getRequestGroupId() == requestGroupingId) {
-                        log.debug("Similar request currently in queue");
-
-                        log.debug("Combine similar requests and reset timer");
-
-                        lastEntry.stopTimer();
-                        entry.setEventsCount(lastEntry.getEventsCount() + 1);
-
-                        updateLastEntry(entry);
-                        callEventHandler("onrequestqueue", entry);
-                    } else {
-                        log.debug("Last queue entry is not the last anymore. Stopping requestDelay timer and marking entry as ready for submission")
-
-                        lastEntry.stopTimer();
-                        lastEntry.resetRequestGroupId();
-                        lastEntry.setReadyToSubmit(true);
-
-                        pushEntry(entry);
-                        submitFirstEntry();
-                    }
-                } else {
-                    pushEntry(entry);
-                }
-
-                // start timer
-                entry.startTimer();
-
-            },
-
-            response: function (request, context) {
-                if (this.isIgnoreResponse()) {
-                    lastRequestedEntry = null;
-                    submitFirstEntry();
-                } else {
-                    richfaces.ajaxContainer.jsfResponse(request, context);
-                }
-            },
-
-            isIgnoreResponse: function () {
-                var entry = items[0];
-                return entry && lastRequestedEntry.isIgnoreDupResponses()
-                    && lastRequestedEntry.queueOptions.requestGroupingId == entry.queueOptions.requestGroupingId;
-            },
-
-            /**
-             * Remove all QueueEntry from the queue
-             * @function
-             * @name RichFaces.queue.clear
-             * */
-            clear: function () {
-                var lastEntry = getLastEntry();
-                if (lastEntry) {
-                    lastEntry.stopTimer();
-                }
-                items = [];
-            },
-
-            /**
-             * Set queue default options
-             * @function
-             * @name RichFaces.queue.setQueueOptions
-             *
-             * @param {string||object} [id] - Queue id for storing options or hash with options for multiple options set
-             * @param {object} options - Queue options object
-             * */
-            setQueueOptions: function (id, options) {
-                var tid = typeof id;
-                if (tid == "string") {
-                    // add named queue options
-                    if (defaultQueueOptions[id]) {
-                        throw "Queue already registered";
-                    } else {
-                        defaultQueueOptions[id] = options;
-                    }
-                } else if (tid == "object") {
-                    // first parameter is hash with queue names and options
-                    $.extend(defaultQueueOptions, id);
-                }
-                return richfaces.queue;
-            },
-
-            getQueueOptions: function (id) {
-                return defaultQueueOptions[id] || {};
-            }
-        }
-    }());
->>>>>>> 10246d45
+/**
+ * @author Pavel Yaschenko
+ */
+
+(function($, richfaces, jsf) {
+
+    /**
+     * RichFaces Ajax container
+     * @class
+     * @memberOf RichFaces
+     * @static
+     * @name ajaxContainer
+     * */
+    richfaces.ajaxContainer = richfaces.ajaxContainer || {};
+
+    if (richfaces.ajaxContainer.jsfRequest) {
+        return;
+    }
+
+    /**
+     * JSF 2.0 original method that sends an asynchronous ajax request to the server
+     * see jsf.ajax.request method for parameter's description
+     * @function
+     * @name RichFaces.ajaxContainer.jsfRequest
+     *
+     * */
+    richfaces.ajaxContainer.jsfRequest = jsf.ajax.request;
+
+    /**
+     * RichFaces wrapper function of JSF 2.0 original method jsf.ajax.request
+     * @function
+     * @name jsf.ajax.request
+     *
+     * @param {string|DOMElement} source - The DOM element or an id that triggered this ajax request
+     * @param {object} [event] - The DOM event that triggered this ajax request
+     * @param {object} [options] - The set name/value pairs that can be sent as request parameters to control client and/or server side request processing
+     * */
+    jsf.ajax.request = function(source, event, options) {
+        richfaces.queue.push(source, event, options);
+    };
+
+    richfaces.ajaxContainer.jsfResponse = jsf.ajax.response;
+
+    richfaces.ajaxContainer.isIgnoreResponse = function() {
+        return richfaces.queue.isIgnoreResponse();
+    };
+
+
+    jsf.ajax.response = function(request, context) {
+        richfaces.queue.response(request, context);
+    };
+
+    var QUEUE_MODE_PULL = 'pull';
+    var QUEUE_MODE_PUSH = 'push';
+    var QUEUE_MODE = QUEUE_MODE_PULL;
+    var DEFAULT_QUEUE_ID = "org.richfaces.queue.global";
+
+    /**
+     * RichFaces Queue API container
+     * @class
+     * @memberOf RichFaces
+     * @static
+     * @name queue
+     * */
+    richfaces.queue = (function() {
+
+        var defaultQueueOptions = {};
+        //defaultQueueOptions[DEFAULT_QUEUE_ID] = {requestDelay:0, ignoreDupResponse:false, timeout:0};
+        var eventHandlers = {};
+
+        var QueueEntry = function(queue, source, event, options) {
+            this.queue = queue;
+            this.source = source;
+            this.options = $.extend({}, options || {});
+            this.queueOptions = {}
+            var id;
+
+            // find default options for QueueEntry
+            if (this.options.queueId) {
+                if (defaultQueueOptions[this.options.queueId]) {
+                    id = this.options.queueId;
+                }
+                delete this.options.queueId;
+            } else {
+                var element = richfaces.getDomElement(source);
+                var form;
+                if (element) {
+                    element = $(element).closest("form");
+                    if (element.length > 0) {
+                        form = element.get(0);
+                    }
+                }
+                if (form && form.id && defaultQueueOptions[form.id]) {
+                    id = form.id;
+                } else {
+                    id = DEFAULT_QUEUE_ID;
+                }
+            }
+            if (id) {
+                this.queueOptions = defaultQueueOptions[id] || {};
+                if (this.queueOptions.queueId) {
+                    this.queueOptions = $.extend({}, (defaultQueueOptions[this.queueOptions.queueId] || {}), this.queueOptions);
+                } else {
+                    // TODO: clean duplicated code
+                    var element = richfaces.getDomElement(source);
+                    var form;
+                    if (element) {
+                        element = $(element).closest("form");
+                        if (element.length > 0) {
+                            form = element.get(0);
+                        }
+                    }
+                    if (form && form.id && defaultQueueOptions[form.id]) {
+                        id = form.id;
+                    } else {
+                        id = DEFAULT_QUEUE_ID;
+                    }
+                    if (id) {
+                        this.queueOptions = $.extend({}, (defaultQueueOptions[id] || {}), this.queueOptions);
+                    }
+                }
+            }
+
+            if (typeof this.queueOptions.requestGroupingId == "undefined") {
+                this.queueOptions.requestGroupingId = typeof this.source == "string" ? this.source : this.source.id;
+            }
+
+            // copy of event should be created otherwise IE will fail
+            this.event = $.extend({}, event);
+
+            //requestGroupingId is mutable, thus we need special field for it
+            this.requestGroupingId = this.queueOptions.requestGroupingId;
+            this.eventsCount = 1;
+        };
+
+        $.extend(QueueEntry.prototype, {
+                // now unused functions: ondrop, clearEntry
+                isIgnoreDupResponses: function() {
+                    return this.queueOptions.ignoreDupResponses;
+                },
+
+                getRequestGroupId: function() {
+                    return this.requestGroupingId;
+                },
+
+                setRequestGroupId: function(id) {
+                    this.requestGroupingId = id;
+                },
+
+                resetRequestGroupId: function() {
+                    this.requestGroupingId = undefined;
+                },
+
+                setReadyToSubmit: function(isReady) {
+                    this.readyToSubmit = isReady;
+                },
+
+                getReadyToSubmit: function() {
+                    return this.readyToSubmit;
+                },
+
+                ondrop: function() {
+                    var callback = this.queueOptions.onqueuerequestdrop;
+                    if (callback) {
+                        callback.call(this.queue, this.source, this.options, this.event);
+                    }
+                },
+
+                onRequestDelayPassed: function() {
+                    this.readyToSubmit = true;
+                    submitFirstEntry.call(this.queue);
+                },
+
+                startTimer: function() {
+                    var delay = this.queueOptions.requestDelay;
+                    if (typeof delay != "number") {
+                        delay = this.queueOptions.requestDelay || 0;
+                    }
+
+                    log.debug("Queue will wait " + (delay || 0) + "ms before submit");
+
+                    if (delay) {
+                        var _this = this;
+                        this.timer = window.setTimeout(function() {
+                            try {
+                                _this.onRequestDelayPassed();
+                            } finally {
+                                _this.timer = undefined;
+                                _this = undefined;
+                            }
+                        }, delay);
+                    } else {
+                        this.onRequestDelayPassed();
+                    }
+                },
+
+                stopTimer: function() {
+                    if (this.timer) {
+                        window.clearTimeout(this.timer);
+                        this.timer = undefined;
+                    }
+                },
+
+                clearEntry: function() { //???
+                    this.stopTimer();
+                    if (this.request) {
+                        this.request.shouldNotifyQueue = false;
+                        this.request = undefined;
+                    }
+                },
+
+                getEventsCount: function() {
+                    return this.eventsCount;
+                },
+
+                setEventsCount: function(newCount) {
+                    this.eventsCount = newCount;
+                }
+            });
+
+        // TODO: add this two variables to richfaces and report bug to jsf about constants
+        var JSF_EVENT_TYPE = 'event';
+        var JSF_EVENT_SUCCESS = 'success';
+        var JSF_EVENT_COMPLETE = 'complete';
+
+        var log = richfaces.log;
+        var items = [];
+        var lastRequestedEntry;
+
+        //TODO: instance of this function will be created for each queue
+        var onError = function (data) {
+            log.debug("richfaces.queue: ajax submit error");
+            lastRequestedEntry = null;
+            //TODO: what if somebody is going to clear queue on error?
+            submitFirstEntry();
+        };
+
+        var onComplete = function (data) {
+            if (data.type == JSF_EVENT_TYPE && data.status == JSF_EVENT_SUCCESS) { // or JSF_EVENT_COMPLETE will be rather
+                log.debug("richfaces.queue: ajax submit successfull");
+                lastRequestedEntry = null;
+                submitFirstEntry();
+            }
+        };
+
+        jsf.ajax.addOnEvent(onComplete);
+        jsf.ajax.addOnError(onError);
+
+        var submitFirstEntry = function() {
+            if (QUEUE_MODE == QUEUE_MODE_PULL && lastRequestedEntry) {
+                log.debug("richfaces.queue: Waiting for previous submit results");
+                return;
+            }
+            if (isEmpty()) {
+                log.debug("richfaces.queue: Nothing to submit");
+                return;
+            }
+            var entry;
+            if (items[0].getReadyToSubmit()) {
+                entry = lastRequestedEntry = items.shift();
+                log.debug("richfaces.queue: will submit request NOW");
+                var o = lastRequestedEntry.options;
+                o["AJAX:EVENTS_COUNT"] = lastRequestedEntry.eventsCount;
+                richfaces.ajaxContainer.jsfRequest(lastRequestedEntry.source, lastRequestedEntry.event, o);
+
+                // call event handlers
+                if (o.queueonsubmit) {
+                    o.queueonsubmit.call(entry);
+                }
+                callEventHandler("onrequestdequeue", entry);
+            }
+        };
+
+        var isEmpty = function() {
+            return (getSize() == 0)
+        };
+        var getSize = function() {
+            return items.length;
+        };
+
+        var getLastEntry = function () {
+            var lastIdx = items.length - 1;
+            return items[lastIdx];
+        };
+
+        var updateLastEntry = function (entry) {
+            var lastIdx = items.length - 1;
+            items[lastIdx] = entry;
+        };
+
+        var callEventHandler = function (handlerName, entry) {
+            var handler = entry.queueOptions[handlerName];
+            if (handler) {
+                if (typeof(handler) == "string") {
+                    new Function(handler).call(null, entry);
+                } else {
+                    handler.call(null, entry);
+                }
+            }
+            var opts, handler2;
+            if (entry.queueOptions.queueId &&
+                (opts = defaultQueueOptions[entry.queueOptions.queueId]) &&
+                (handler2 = opts[handlerName])
+                && handler2 != handler) {
+                // the same about context
+                handler2.call(null, entry);
+            }
+        }
+
+        var pushEntry = function (entry) {
+            items.push(entry);
+            log.debug("New request added to queue. Queue requestGroupingId changed to " + entry.getRequestGroupId());
+            // call event handlers
+            callEventHandler("onrequestqueue", entry);
+        }
+
+        return {
+            /**
+             * @constant
+             * @name RichFaces.queue.DEFAULT_QUEUE_ID
+             * @type string
+             * */
+            DEFAULT_QUEUE_ID: DEFAULT_QUEUE_ID,
+
+            /**
+             * Get current queue size
+             * @function
+             * @name RichFaces.queue.getSize
+             *
+             * @return {number} size of items in the queue
+             * */
+            getSize: getSize,
+
+            /**
+             * Check if queue is empty
+             * @function
+             * @name RichFaces.queue.isEmpty
+             *
+             * @return {boolean} returns true if queue is empty
+             * */
+            isEmpty: isEmpty,
+
+            /**
+             * Extract and submit first QueueEntry in the queue if QueueEntry is ready to submit
+             * @function
+             * @name RichFaces.queue.submitFirst
+             * */
+            submitFirst: function () {
+                if (!isEmpty()) {
+                    var entry = items[0];
+                    entry.stopTimer();
+                    entry.setReadyToSubmit(true);
+                    submitFirstEntry();
+                }
+            },
+
+            /**
+             * Create and push QueueEntry to the queue for ajax requests
+             * @function
+             * @name RichFaces.queue.push
+             *
+             * @param {string|DOMElement} source - The DOM element or an id that triggered this ajax request
+             * @param {object} [event] - The DOM event that triggered this ajax request
+             * @param {object} [options] - The set name/value pairs that can be sent as request parameters to control client and/or server side request processing
+             * */
+            push: function (source, event, options) {
+                var entry = new QueueEntry(this, source, event, options);
+                var requestGroupingId = entry.getRequestGroupId();
+
+                var lastEntry = getLastEntry();
+
+                if (lastEntry) {
+                    if (lastEntry.getRequestGroupId() == requestGroupingId) {
+                        log.debug("Similar request currently in queue");
+
+                        log.debug("Combine similar requests and reset timer");
+
+                        lastEntry.stopTimer();
+                        entry.setEventsCount(lastEntry.getEventsCount() + 1);
+
+                        updateLastEntry(entry);
+                        callEventHandler("onrequestqueue", entry);
+                    } else {
+                        log.debug("Last queue entry is not the last anymore. Stopping requestDelay timer and marking entry as ready for submission")
+
+                        lastEntry.stopTimer();
+                        lastEntry.resetRequestGroupId();
+                        lastEntry.setReadyToSubmit(true);
+
+                        pushEntry(entry);
+                        submitFirstEntry();
+                    }
+                } else {
+                    pushEntry(entry);
+                }
+
+                // start timer
+                entry.startTimer();
+
+            },
+
+            response: function (request, context) {
+                if (this.isIgnoreResponse()) {
+                    lastRequestedEntry = null;
+                    submitFirstEntry();
+                } else {
+                    richfaces.ajaxContainer.jsfResponse(request, context);
+                }
+            },
+
+            isIgnoreResponse: function () {
+                var entry = items[0];
+                return entry && lastRequestedEntry.isIgnoreDupResponses()
+                    && lastRequestedEntry.queueOptions.requestGroupingId == entry.queueOptions.requestGroupingId;
+            },
+
+            /**
+             * Remove all QueueEntry from the queue
+             * @function
+             * @name RichFaces.queue.clear
+             * */
+            clear: function () {
+                var lastEntry = getLastEntry();
+                if (lastEntry) {
+                    lastEntry.stopTimer();
+                }
+                items = [];
+            },
+
+            /**
+             * Set queue default options
+             * @function
+             * @name RichFaces.queue.setQueueOptions
+             *
+             * @param {string||object} [id] - Queue id for storing options or hash with options for multiple options set
+             * @param {object} options - Queue options object
+             * */
+            setQueueOptions: function (id, options) {
+                var tid = typeof id;
+                if (tid == "string") {
+                    // add named queue options
+                    if (defaultQueueOptions[id]) {
+                        throw "Queue already registered";
+                    } else {
+                        defaultQueueOptions[id] = options;
+                    }
+                } else if (tid == "object") {
+                    // first parameter is hash with queue names and options
+                    $.extend(defaultQueueOptions, id);
+                }
+                return richfaces.queue;
+            },
+
+            getQueueOptions: function (id) {
+                return defaultQueueOptions[id] || {};
+            }
+        }
+    }());
 }(jQuery, RichFaces, jsf));